#include "Memory.h"

#include <cstdlib>
#include <cstring>
#ifdef _WIN32
#include <crtdbg.h>
#endif

/*
* Memory
*/

Void* Memory::Malloc(UInt64 Size)
{
	return ::malloc(Size);
}

void Memory::Free(Void* Ptr)
{
	::free(Ptr);
}

void Memory::SetDebugFlags(MemoryDebugFlags Flags)
{
#ifdef _WIN32
	UInt32 DebugFlags = 0;
	if (Flags & EMemoryDebugFlag::MEMORY_DEBUG_FLAGS_LEAK_CHECK)
	{
		DebugFlags |= _CRTDBG_ALLOC_MEM_DF | _CRTDBG_LEAK_CHECK_DF;
	}

	_CrtSetDbgFlag(DebugFlags);
#endif
}

<<<<<<< HEAD
VoidPtr Memory::Memset(VoidPtr Destination, Uint8 Value, Uint64 Size)
=======
Void* Memory::Memset(Void* Destination, UInt8 Value, UInt64 Size)
>>>>>>> 9dae4cf0
{
	return ::memset(Destination, static_cast<int>(Value), Size);
}

<<<<<<< HEAD
VoidPtr Memory::Memzero(VoidPtr Destination, Uint64 Size)
=======
Void* Memory::Memzero(Void* Destination, UInt64 Size)
>>>>>>> 9dae4cf0
{
	return ::memset(Destination, 0, Size);
}

<<<<<<< HEAD
VoidPtr Memory::Memcpy(VoidPtr Destination, const VoidPtr Source, Uint64 Size)
=======
Void* Memory::Memcpy(Void* Destination, const Void* Source, UInt64 Size)
>>>>>>> 9dae4cf0
{
	return ::memcpy(Destination, Source, Size);
}

<<<<<<< HEAD
VoidPtr Memory::Memmove(VoidPtr Destination, const VoidPtr Source, Uint64 Size)
=======
Void* Memory::Memmove(Void* Destination, const Void* Source, UInt64 Size)
>>>>>>> 9dae4cf0
{
	return ::memmove(Destination, Source, Size);
}<|MERGE_RESOLUTION|>--- conflicted
+++ resolved
@@ -33,38 +33,22 @@
 #endif
 }
 
-<<<<<<< HEAD
-VoidPtr Memory::Memset(VoidPtr Destination, Uint8 Value, Uint64 Size)
-=======
 Void* Memory::Memset(Void* Destination, UInt8 Value, UInt64 Size)
->>>>>>> 9dae4cf0
 {
 	return ::memset(Destination, static_cast<int>(Value), Size);
 }
 
-<<<<<<< HEAD
-VoidPtr Memory::Memzero(VoidPtr Destination, Uint64 Size)
-=======
 Void* Memory::Memzero(Void* Destination, UInt64 Size)
->>>>>>> 9dae4cf0
 {
 	return ::memset(Destination, 0, Size);
 }
 
-<<<<<<< HEAD
-VoidPtr Memory::Memcpy(VoidPtr Destination, const VoidPtr Source, Uint64 Size)
-=======
 Void* Memory::Memcpy(Void* Destination, const Void* Source, UInt64 Size)
->>>>>>> 9dae4cf0
 {
 	return ::memcpy(Destination, Source, Size);
 }
 
-<<<<<<< HEAD
-VoidPtr Memory::Memmove(VoidPtr Destination, const VoidPtr Source, Uint64 Size)
-=======
 Void* Memory::Memmove(Void* Destination, const Void* Source, UInt64 Size)
->>>>>>> 9dae4cf0
 {
 	return ::memmove(Destination, Source, Size);
 }