#pragma once
#include "Defines.h"
#include "Types.h"

/*
* EMemoryDebugFlags
*/

<<<<<<< HEAD
typedef Uint32 MemoryDebugFlags;
=======
typedef UInt32 MemoryDebugFlags;

>>>>>>> 9dae4cf0
enum EMemoryDebugFlag : MemoryDebugFlags
{
	MEMORY_DEBUG_FLAGS_NONE			= 0,
	MEMORY_DEBUG_FLAGS_LEAK_CHECK	= FLAG(1),
};

/*
* Memory
*/

class Memory
{
public:
<<<<<<< HEAD
	static VoidPtr	Malloc(Uint64 Size);
	static void		Free(VoidPtr Ptr);

	static VoidPtr Memset(VoidPtr Destination, Uint8 Value, Uint64 Size);
	static VoidPtr Memzero(VoidPtr Destination, Uint64 Size);
	static VoidPtr Memcpy(VoidPtr Destination, const VoidPtr Source, Uint64 Size);
	static VoidPtr Memmove(VoidPtr Destination, const VoidPtr Source, Uint64 Size);
=======
	static Void*	Malloc(UInt64 Size);
	static void		Free(Void* Ptr);

	static Void* Memset(Void* Destination, UInt8 Value, UInt64 Size);
	static Void* Memzero(Void* Destination, UInt64 Size);
	static Void* Memcpy(Void* Destination, const Void* Source, UInt64 Size);
	static Void* Memmove(Void* Destination, const Void* Source, UInt64 Size);
>>>>>>> 9dae4cf0

	static void SetDebugFlags(MemoryDebugFlags Flags);
};<|MERGE_RESOLUTION|>--- conflicted
+++ resolved
@@ -6,12 +6,8 @@
 * EMemoryDebugFlags
 */
 
-<<<<<<< HEAD
-typedef Uint32 MemoryDebugFlags;
-=======
 typedef UInt32 MemoryDebugFlags;
 
->>>>>>> 9dae4cf0
 enum EMemoryDebugFlag : MemoryDebugFlags
 {
 	MEMORY_DEBUG_FLAGS_NONE			= 0,
@@ -25,15 +21,6 @@
 class Memory
 {
 public:
-<<<<<<< HEAD
-	static VoidPtr	Malloc(Uint64 Size);
-	static void		Free(VoidPtr Ptr);
-
-	static VoidPtr Memset(VoidPtr Destination, Uint8 Value, Uint64 Size);
-	static VoidPtr Memzero(VoidPtr Destination, Uint64 Size);
-	static VoidPtr Memcpy(VoidPtr Destination, const VoidPtr Source, Uint64 Size);
-	static VoidPtr Memmove(VoidPtr Destination, const VoidPtr Source, Uint64 Size);
-=======
 	static Void*	Malloc(UInt64 Size);
 	static void		Free(Void* Ptr);
 
@@ -41,7 +28,6 @@
 	static Void* Memzero(Void* Destination, UInt64 Size);
 	static Void* Memcpy(Void* Destination, const Void* Source, UInt64 Size);
 	static Void* Memmove(Void* Destination, const Void* Source, UInt64 Size);
->>>>>>> 9dae4cf0
 
 	static void SetDebugFlags(MemoryDebugFlags Flags);
 };