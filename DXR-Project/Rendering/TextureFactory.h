--- conflicted
+++ resolved
@@ -28,15 +28,8 @@
 	static void Release();
 
 	// Supports R8G8B8A8 and R32G32B32A32 for now
-<<<<<<< HEAD
-	static Texture2D* LoadFromFile(const std::string& Filepath, Uint32 CreateFlags, EFormat Format);
-	static Texture2D* LoadFromMemory(const Byte* Pixels, Uint32 Width, Uint32 Height, Uint32 CreateFlags, EFormat Format);
+	static Texture2D* LoadFromFile(const std::string& Filepath, UInt32 CreateFlags, DXGI_FORMAT Format);
+	static Texture2D* LoadFromMemory(const Byte* Pixels, UInt32 Width, UInt32 Height, UInt32 CreateFlags, DXGI_FORMAT Format);
 
-	static TextureCube* CreateTextureCubeFromPanorma(Texture2D* PanoramaSource, Uint32 CubeMapSize, Uint32 CreateFlags, EFormat Format);
-=======
-	static D3D12Texture* LoadFromFile(const std::string& Filepath, UInt32 CreateFlags, DXGI_FORMAT Format);
-	static D3D12Texture* LoadFromMemory(const Byte* Pixels, UInt32 Width, UInt32 Height, UInt32 CreateFlags, DXGI_FORMAT Format);
-
-	static D3D12Texture* CreateTextureCubeFromPanorma(D3D12Texture* PanoramaSource, UInt32 CubeMapSize, UInt32 CreateFlags, DXGI_FORMAT Format);
->>>>>>> 9dae4cf0
+	static TextureCube* CreateTextureCubeFromPanorma(D3D12Texture* PanoramaSource, UInt32 CubeMapSize, UInt32 CreateFlags, DXGI_FORMAT Format);
 };