#include "TextureFactory.h"
#include "Types.h"

#include "RenderingCore/CommandList.h"
#include "RenderingCore/PipelineState.h"
#include "RenderingCore/RenderingAPI.h"
#include "RenderingCore/Shader.h"

#ifdef min
	#undef min
#endif

#include <algorithm>

#define STB_IMAGE_IMPLEMENTATION
#include <stb_image.h>

/*
* TextureFactoryData
*/

struct TextureFactoryData
{
	CommandList	CmdList;
	TSharedRef<ComputePipelineState> PanoramaPSO;
} static GlobalFactoryData;

/*
* TextureFactory
*/

bool TextureFactory::Initialize()
{
	// Compile and create shader
	TArray<Uint8> Code;
	if (!ShaderCompiler::CompileFromFile(
		"Shaders/CubeMapGen.hlsl",
		"Main",
		nullptr,
		EShaderStage::ShaderStage_Compute,
		EShaderModel::ShaderModel_6_0,
		Code))
	{
		return false;
	}

	ComputeShader* Shader = RenderingAPI::CreateComputeShader(Code);
	if (!Shader)
	{
		return false;
	}

	// Create pipeline
	GlobalFactoryData.PanoramaPSO = RenderingAPI::CreateComputePipelineState(ComputePipelineStateCreateInfo(Shader));
	if (GlobalFactoryData.PanoramaPSO)
	{
		GlobalFactoryData.PanoramaPSO->SetName("Generate CubeMap RootSignature");
		return true;
	}
	else
	{
		return false;
	}
}

<<<<<<< HEAD
void TextureFactory::Release()
{
}

Texture2D* TextureFactory::LoadFromFile(const std::string& Filepath, Uint32 CreateFlags, EFormat Format)
=======
D3D12Texture* TextureFactory::LoadFromFile(const std::string& Filepath, UInt32 CreateFlags, DXGI_FORMAT Format)
>>>>>>> 9dae4cf0
{
	Int32 Width			= 0;
	Int32 Height		= 0;
	Int32 ChannelCount	= 0;

	// Load based on format
	TUniquePtr<Byte> Pixels;
	if (Format == EFormat::Format_R8G8B8A8_Unorm)
	{
		Pixels = TUniquePtr<Byte>(stbi_load(Filepath.c_str(), &Width, &Height, &ChannelCount, 4));
	}
	else if (Format == EFormat::Format_R32G32B32A32_Float)
	{
		Pixels = TUniquePtr<Byte>(reinterpret_cast<Byte*>(stbi_loadf(Filepath.c_str(), &Width, &Height, &ChannelCount, 4)));
	}
	else
	{
		LOG_ERROR("[TextureFactory]: Format not supported");
		return nullptr;
	}

	// Check if succeeded
	if (!Pixels)
	{
		LOG_ERROR("[TextureFactory]: Failed to load image '" + Filepath + "'");
		return nullptr;
	}
	else
	{
		LOG_INFO("[TextureFactory]: Loaded image '" + Filepath + "'");
	}

	return LoadFromMemory(Pixels.Get(), Width, Height, CreateFlags, Format);
}

<<<<<<< HEAD
Texture2D* TextureFactory::LoadFromMemory(const Byte* Pixels, Uint32 Width, Uint32 Height, Uint32 CreateFlags, EFormat Format)
=======
D3D12Texture* TextureFactory::LoadFromMemory(const Byte* Pixels, UInt32 Width, UInt32 Height, UInt32 CreateFlags, DXGI_FORMAT Format)
>>>>>>> 9dae4cf0
{
	if (Format != EFormat::Format_R8G8B8A8_Unorm && Format != EFormat::Format_R32G32B32A32_Float)
	{
		LOG_ERROR("[TextureFactory]: Format not supported");
		return nullptr;
	}

<<<<<<< HEAD
	const bool GenerateMipLevels = CreateFlags & ETextureFactoryFlags::TextureFactoryFlag_GenerateMips;
	const Uint32 MipLevels = GenerateMipLevels ? std::min<Uint32>(std::log2<Uint32>(Width), std::log2<Uint32>(Height)) : 1;

	VALIDATE(MipLevels != 0);

	const Uint32 Stride		= (Format == EFormat::Format_R8G8B8A8_Unorm) ? 4 : 16;
	const Uint32 RowPitch	= Width * Stride;
	
	VALIDATE(RowPitch > 0);
	
	ResourceData InitalData = ResourceData((const VoidPtr)Pixels, Width * Stride);
	TSharedRef<Texture2D> Texture = RenderingAPI::CreateTexture2D(
		&InitalData,
		Format, 
		TextureUsage_Default | TextureUsage_SRV,
		Width, 
		Height, 
		MipLevels, 
		1);
=======
	const bool GenerateMipLevels = CreateFlags & ETextureFactoryFlags::TEXTURE_FACTORY_FLAGS_GENERATE_MIPS;
	const UInt32 MipLevels = GenerateMipLevels ? std::min<UInt32>(UInt32(std::log2<UInt32>(Width)), UInt32(std::log2<UInt32>(Height))) : 1;

	VALIDATE(MipLevels != 0);

	// Create texture
	TextureProperties TextureProps = { };
	TextureProps.Flags			= D3D12_RESOURCE_FLAG_NONE;
	TextureProps.Width			= static_cast<UInt16>(Width);
	TextureProps.Height			= static_cast<UInt16>(Height);
	TextureProps.ArrayCount		= 1;
	TextureProps.MipLevels		= static_cast<UInt16>(MipLevels);
	TextureProps.Format			= Format;
	TextureProps.InitalState	= D3D12_RESOURCE_STATE_COMMON;
	TextureProps.MemoryType		= EMemoryType::MEMORY_TYPE_DEFAULT;
	TextureProps.SampleCount	= 1;

	TUniquePtr<D3D12Texture> Texture = TUniquePtr(RenderingAPI::Get().CreateTexture(TextureProps));
>>>>>>> 9dae4cf0
	if (!Texture)
	{
		return nullptr;
	}

<<<<<<< HEAD
=======
	const UInt32 Stride			= (Format == DXGI_FORMAT_R8G8B8A8_UNORM) ? 4 : 16;
	const UInt32 RowPitch		= (Width * Stride + (D3D12_TEXTURE_DATA_PITCH_ALIGNMENT - 1u)) & ~(D3D12_TEXTURE_DATA_PITCH_ALIGNMENT - 1u);
	const UInt32 SizeInBytes	= Height * RowPitch;

	// ShaderResourceView
	D3D12_SHADER_RESOURCE_VIEW_DESC SrvDesc = { };
	SrvDesc.Format						= Format;
	SrvDesc.ViewDimension				= D3D12_SRV_DIMENSION_TEXTURE2D;
	SrvDesc.Shader4ComponentMapping		= D3D12_DEFAULT_SHADER_4_COMPONENT_MAPPING;
	SrvDesc.Texture2D.MipLevels			= MipLevels;
	SrvDesc.Texture2D.MostDetailedMip	= 0;
	Texture->SetShaderResourceView(TSharedPtr(RenderingAPI::Get().CreateShaderResourceView(Texture->GetResource(), &SrvDesc)), 0);

	TSharedPtr<D3D12ImmediateCommandList> CommandList = RenderingAPI::StaticGetImmediateCommandList();
	CommandList->TransitionBarrier(Texture.Get(), D3D12_RESOURCE_STATE_COMMON, D3D12_RESOURCE_STATE_COPY_DEST);
	CommandList->UploadTextureData(Texture.Get(), Pixels, Format, Width, Height, 1, Stride, RowPitch);

>>>>>>> 9dae4cf0
	if (GenerateMipLevels)
	{
		CommandList& CmdList = GlobalFactoryData.CmdList;
		CmdList.TransitionTexture(Texture.Get(), EResourceState::ResourceState_Common, EResourceState::ResourceState_CopyDest);	
		CmdList.GenerateMips(Texture.Get());
		CmdList.TransitionTexture(Texture.Get(), EResourceState::ResourceState_CopyDest, EResourceState::ResourceState_PixelShaderResource);
	
		CommandListExecutor::ExecuteCommandList(CmdList);
	}

	return Texture.ReleaseOwnerShip();
}

<<<<<<< HEAD
TextureCube* TextureFactory::CreateTextureCubeFromPanorma(Texture2D* PanoramaSource, Uint32 CubeMapSize, Uint32 CreateFlags, EFormat Format)
{
	const bool		GenerateMipLevels = CreateFlags & ETextureFactoryFlags::TextureFactoryFlag_GenerateMips;
	const Uint16	MipLevels = (GenerateMipLevels) ? static_cast<Uint16>(std::log2(CubeMapSize)) : 1U;

	// Create statging texture
	TSharedRef<TextureCube> StagingTexture = RenderingAPI::CreateTextureCube(
		nullptr, 
		Format, 
		TextureUsage_Default | TextureUsage_UAV,
		CubeMapSize, 
		MipLevels, 
		1);
=======
D3D12Texture* TextureFactory::CreateTextureCubeFromPanorma(D3D12Texture* PanoramaSource, UInt32 CubeMapSize, UInt32 CreateFlags, DXGI_FORMAT Format)
{
	VALIDATE(PanoramaSource->GetShaderResourceView(0));

	const bool GenerateMipLevels = CreateFlags & ETextureFactoryFlags::TEXTURE_FACTORY_FLAGS_GENERATE_MIPS;
	const UInt16 MipLevels = (GenerateMipLevels) ? static_cast<UInt16>(std::log2(CubeMapSize)) : 1U;

	// Create texture
	TextureProperties TextureProps = { };
	TextureProps.Flags			= D3D12_RESOURCE_FLAG_ALLOW_UNORDERED_ACCESS;
	TextureProps.Width			= static_cast<UInt16>(CubeMapSize);
	TextureProps.Height			= static_cast<UInt16>(CubeMapSize);
	TextureProps.ArrayCount		= 6;
	TextureProps.MipLevels		= MipLevels;
	TextureProps.Format			= Format;
	TextureProps.MemoryType		= EMemoryType::MEMORY_TYPE_DEFAULT;
	TextureProps.InitalState	= D3D12_RESOURCE_STATE_COMMON;
	TextureProps.SampleCount	= 1;

	TUniquePtr<D3D12Texture> StagingTexture = TUniquePtr(RenderingAPI::Get().CreateTexture(TextureProps));
>>>>>>> 9dae4cf0
	if (!StagingTexture)
	{
		return nullptr;
	}

	// Create UAV
	TSharedRef<UnorderedAccessView> Uav = RenderingAPI::CreateUnorderedAccessView(StagingTexture.Get(), Format, 0);
	if (!Uav)
	{
		return nullptr;
	}

	// Create texture
	TSharedRef<TextureCube> Texture = RenderingAPI::CreateTextureCube(
		nullptr, 
		Format, 
		TextureUsage_SRV | TextureUsage_Default, 
		CubeMapSize, 
		MipLevels, 
		1);
	if (!Texture)
	{
		return nullptr;
	}

	// Create needed interfaces
	CommandList& CmdList = GlobalFactoryData.CmdList;
	CmdList.Begin();
	
	CmdList.TransitionTexture(PanoramaSource, EResourceState::ResourceState_PixelShaderResource, EResourceState::ResourceState_NonPixelShaderResource);
	CmdList.TransitionTexture(StagingTexture.Get(), EResourceState::ResourceState_Common, EResourceState::ResourceState_NonPixelShaderResource);

	CmdList.BindComputePipelineState(GlobalFactoryData.PanoramaPSO.Get());

	struct ConstantBuffer
	{
		UInt32 CubeMapSize;
	} CB0;
	CB0.CubeMapSize = CubeMapSize;


	// TODO: How to work with constants and resources
	//CommandList->SetComputeRoot32BitConstants(&CB0, 1, 0, 0);
	//CommandList->BindGlobalOnlineDescriptorHeaps();
	//CommandList->SetComputeRootDescriptorTable(SrvDescriptorTable->GetGPUTableStartHandle(), 1);
	//CommandList->SetComputeRootDescriptorTable(UavDescriptorTable->GetGPUTableStartHandle(), 2);

<<<<<<< HEAD
	Uint32 ThreadsX = DivideByMultiple(CubeMapSize, 16);
	Uint32 ThreadsY = DivideByMultiple(CubeMapSize, 16);
	CmdList.Dispatch(ThreadsX, ThreadsY, 6);
=======
	UInt32 ThreadsX = Math::DivideByMultiple(CubeMapSize, 16);
	UInt32 ThreadsY = Math::DivideByMultiple(CubeMapSize, 16);
	CommandList->Dispatch(ThreadsX, ThreadsY, 6);
>>>>>>> 9dae4cf0

	CmdList.TransitionTexture(PanoramaSource, EResourceState::ResourceState_NonPixelShaderResource, EResourceState::ResourceState_PixelShaderResource);
	CmdList.TransitionTexture(StagingTexture.Get(), EResourceState::ResourceState_NonPixelShaderResource, EResourceState::ResourceState_PixelShaderResource);
	CmdList.TransitionTexture(Texture.Get(), EResourceState::ResourceState_Common, EResourceState::ResourceState_CopyDest);

	CmdList.CopyTexture(Texture.Get(), StagingTexture.Get(), CopyTextureInfo());

	if (GenerateMipLevels)
	{
		CmdList.GenerateMips(Texture.Get());
	}

	CmdList.TransitionTexture(Texture.Get(), EResourceState::ResourceState_CopyDest, EResourceState::ResourceState_PixelShaderResource);
	CommandListExecutor::ExecuteCommandList(CmdList);

	return Texture.ReleaseOwnerShip();
}<|MERGE_RESOLUTION|>--- conflicted
+++ resolved
@@ -63,15 +63,11 @@
 	}
 }
 
-<<<<<<< HEAD
 void TextureFactory::Release()
 {
 }
 
-Texture2D* TextureFactory::LoadFromFile(const std::string& Filepath, Uint32 CreateFlags, EFormat Format)
-=======
-D3D12Texture* TextureFactory::LoadFromFile(const std::string& Filepath, UInt32 CreateFlags, DXGI_FORMAT Format)
->>>>>>> 9dae4cf0
+Texture2D* TextureFactory::LoadFromFile(const std::string& Filepath, UInt32 CreateFlags, EFormat Format)
 {
 	Int32 Width			= 0;
 	Int32 Height		= 0;
@@ -107,11 +103,7 @@
 	return LoadFromMemory(Pixels.Get(), Width, Height, CreateFlags, Format);
 }
 
-<<<<<<< HEAD
-Texture2D* TextureFactory::LoadFromMemory(const Byte* Pixels, Uint32 Width, Uint32 Height, Uint32 CreateFlags, EFormat Format)
-=======
-D3D12Texture* TextureFactory::LoadFromMemory(const Byte* Pixels, UInt32 Width, UInt32 Height, UInt32 CreateFlags, DXGI_FORMAT Format)
->>>>>>> 9dae4cf0
+Texture2D* TextureFactory::LoadFromMemory(const Byte* Pixels, UInt32 Width, UInt32 Height, UInt32 CreateFlags, EFormat Format)
 {
 	if (Format != EFormat::Format_R8G8B8A8_Unorm && Format != EFormat::Format_R32G32B32A32_Float)
 	{
@@ -119,14 +111,13 @@
 		return nullptr;
 	}
 
-<<<<<<< HEAD
 	const bool GenerateMipLevels = CreateFlags & ETextureFactoryFlags::TextureFactoryFlag_GenerateMips;
-	const Uint32 MipLevels = GenerateMipLevels ? std::min<Uint32>(std::log2<Uint32>(Width), std::log2<Uint32>(Height)) : 1;
+	const UInt32 MipLevels = GenerateMipLevels ? std::min<UInt32>(std::log2<UInt32>(Width), std::log2<UInt32>(Height)) : 1;
 
 	VALIDATE(MipLevels != 0);
 
-	const Uint32 Stride		= (Format == EFormat::Format_R8G8B8A8_Unorm) ? 4 : 16;
-	const Uint32 RowPitch	= Width * Stride;
+	const UInt32 Stride		= (Format == EFormat::Format_R8G8B8A8_Unorm) ? 4 : 16;
+	const UInt32 RowPitch	= Width * Stride;
 	
 	VALIDATE(RowPitch > 0);
 	
@@ -139,51 +130,11 @@
 		Height, 
 		MipLevels, 
 		1);
-=======
-	const bool GenerateMipLevels = CreateFlags & ETextureFactoryFlags::TEXTURE_FACTORY_FLAGS_GENERATE_MIPS;
-	const UInt32 MipLevels = GenerateMipLevels ? std::min<UInt32>(UInt32(std::log2<UInt32>(Width)), UInt32(std::log2<UInt32>(Height))) : 1;
-
-	VALIDATE(MipLevels != 0);
-
-	// Create texture
-	TextureProperties TextureProps = { };
-	TextureProps.Flags			= D3D12_RESOURCE_FLAG_NONE;
-	TextureProps.Width			= static_cast<UInt16>(Width);
-	TextureProps.Height			= static_cast<UInt16>(Height);
-	TextureProps.ArrayCount		= 1;
-	TextureProps.MipLevels		= static_cast<UInt16>(MipLevels);
-	TextureProps.Format			= Format;
-	TextureProps.InitalState	= D3D12_RESOURCE_STATE_COMMON;
-	TextureProps.MemoryType		= EMemoryType::MEMORY_TYPE_DEFAULT;
-	TextureProps.SampleCount	= 1;
-
-	TUniquePtr<D3D12Texture> Texture = TUniquePtr(RenderingAPI::Get().CreateTexture(TextureProps));
->>>>>>> 9dae4cf0
 	if (!Texture)
 	{
 		return nullptr;
 	}
 
-<<<<<<< HEAD
-=======
-	const UInt32 Stride			= (Format == DXGI_FORMAT_R8G8B8A8_UNORM) ? 4 : 16;
-	const UInt32 RowPitch		= (Width * Stride + (D3D12_TEXTURE_DATA_PITCH_ALIGNMENT - 1u)) & ~(D3D12_TEXTURE_DATA_PITCH_ALIGNMENT - 1u);
-	const UInt32 SizeInBytes	= Height * RowPitch;
-
-	// ShaderResourceView
-	D3D12_SHADER_RESOURCE_VIEW_DESC SrvDesc = { };
-	SrvDesc.Format						= Format;
-	SrvDesc.ViewDimension				= D3D12_SRV_DIMENSION_TEXTURE2D;
-	SrvDesc.Shader4ComponentMapping		= D3D12_DEFAULT_SHADER_4_COMPONENT_MAPPING;
-	SrvDesc.Texture2D.MipLevels			= MipLevels;
-	SrvDesc.Texture2D.MostDetailedMip	= 0;
-	Texture->SetShaderResourceView(TSharedPtr(RenderingAPI::Get().CreateShaderResourceView(Texture->GetResource(), &SrvDesc)), 0);
-
-	TSharedPtr<D3D12ImmediateCommandList> CommandList = RenderingAPI::StaticGetImmediateCommandList();
-	CommandList->TransitionBarrier(Texture.Get(), D3D12_RESOURCE_STATE_COMMON, D3D12_RESOURCE_STATE_COPY_DEST);
-	CommandList->UploadTextureData(Texture.Get(), Pixels, Format, Width, Height, 1, Stride, RowPitch);
-
->>>>>>> 9dae4cf0
 	if (GenerateMipLevels)
 	{
 		CommandList& CmdList = GlobalFactoryData.CmdList;
@@ -197,11 +148,10 @@
 	return Texture.ReleaseOwnerShip();
 }
 
-<<<<<<< HEAD
-TextureCube* TextureFactory::CreateTextureCubeFromPanorma(Texture2D* PanoramaSource, Uint32 CubeMapSize, Uint32 CreateFlags, EFormat Format)
+TextureCube* TextureFactory::CreateTextureCubeFromPanorma(Texture2D* PanoramaSource, UInt32 CubeMapSize, UInt32 CreateFlags, EFormat Format)
 {
 	const bool		GenerateMipLevels = CreateFlags & ETextureFactoryFlags::TextureFactoryFlag_GenerateMips;
-	const Uint16	MipLevels = (GenerateMipLevels) ? static_cast<Uint16>(std::log2(CubeMapSize)) : 1U;
+	const UInt16	MipLevels = (GenerateMipLevels) ? static_cast<Uint16>(std::log2(CubeMapSize)) : 1U;
 
 	// Create statging texture
 	TSharedRef<TextureCube> StagingTexture = RenderingAPI::CreateTextureCube(
@@ -211,28 +161,6 @@
 		CubeMapSize, 
 		MipLevels, 
 		1);
-=======
-D3D12Texture* TextureFactory::CreateTextureCubeFromPanorma(D3D12Texture* PanoramaSource, UInt32 CubeMapSize, UInt32 CreateFlags, DXGI_FORMAT Format)
-{
-	VALIDATE(PanoramaSource->GetShaderResourceView(0));
-
-	const bool GenerateMipLevels = CreateFlags & ETextureFactoryFlags::TEXTURE_FACTORY_FLAGS_GENERATE_MIPS;
-	const UInt16 MipLevels = (GenerateMipLevels) ? static_cast<UInt16>(std::log2(CubeMapSize)) : 1U;
-
-	// Create texture
-	TextureProperties TextureProps = { };
-	TextureProps.Flags			= D3D12_RESOURCE_FLAG_ALLOW_UNORDERED_ACCESS;
-	TextureProps.Width			= static_cast<UInt16>(CubeMapSize);
-	TextureProps.Height			= static_cast<UInt16>(CubeMapSize);
-	TextureProps.ArrayCount		= 6;
-	TextureProps.MipLevels		= MipLevels;
-	TextureProps.Format			= Format;
-	TextureProps.MemoryType		= EMemoryType::MEMORY_TYPE_DEFAULT;
-	TextureProps.InitalState	= D3D12_RESOURCE_STATE_COMMON;
-	TextureProps.SampleCount	= 1;
-
-	TUniquePtr<D3D12Texture> StagingTexture = TUniquePtr(RenderingAPI::Get().CreateTexture(TextureProps));
->>>>>>> 9dae4cf0
 	if (!StagingTexture)
 	{
 		return nullptr;
@@ -273,22 +201,15 @@
 	} CB0;
 	CB0.CubeMapSize = CubeMapSize;
 
-
 	// TODO: How to work with constants and resources
 	//CommandList->SetComputeRoot32BitConstants(&CB0, 1, 0, 0);
 	//CommandList->BindGlobalOnlineDescriptorHeaps();
 	//CommandList->SetComputeRootDescriptorTable(SrvDescriptorTable->GetGPUTableStartHandle(), 1);
 	//CommandList->SetComputeRootDescriptorTable(UavDescriptorTable->GetGPUTableStartHandle(), 2);
 
-<<<<<<< HEAD
-	Uint32 ThreadsX = DivideByMultiple(CubeMapSize, 16);
-	Uint32 ThreadsY = DivideByMultiple(CubeMapSize, 16);
+	UInt32 ThreadsX = DivideByMultiple(CubeMapSize, 16);
+	UInt32 ThreadsY = DivideByMultiple(CubeMapSize, 16);
 	CmdList.Dispatch(ThreadsX, ThreadsY, 6);
-=======
-	UInt32 ThreadsX = Math::DivideByMultiple(CubeMapSize, 16);
-	UInt32 ThreadsY = Math::DivideByMultiple(CubeMapSize, 16);
-	CommandList->Dispatch(ThreadsX, ThreadsY, 6);
->>>>>>> 9dae4cf0
 
 	CmdList.TransitionTexture(PanoramaSource, EResourceState::ResourceState_NonPixelShaderResource, EResourceState::ResourceState_PixelShaderResource);
 	CmdList.TransitionTexture(StagingTexture.Get(), EResourceState::ResourceState_NonPixelShaderResource, EResourceState::ResourceState_PixelShaderResource);
