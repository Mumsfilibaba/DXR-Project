--- conflicted
+++ resolved
@@ -124,40 +124,12 @@
 	
 	float3 TriangleTangent[3] =
 	{
-<<<<<<< HEAD
-		float3 TriangleTangent[3] =
-		{
-			Vertices[Indices[0]].Tangent,
-			Vertices[Indices[1]].Tangent,
-			Vertices[Indices[2]].Tangent
-		};
-
-		float2 TriangleTexCoords[3] =
-		{
-			Vertices[Indices[0]].TexCoord,
-			Vertices[Indices[1]].TexCoord,
-			Vertices[Indices[2]].TexCoord
-		};
-
-		float2 TexCoords	= (TriangleTexCoords[0] * BarycentricCoords.x) + (TriangleTexCoords[1] * BarycentricCoords.y) + (TriangleTexCoords[2] * BarycentricCoords.z);
-		float3 Tangent		= (TriangleTangent[0] * BarycentricCoords.x) + (TriangleTangent[1] * BarycentricCoords.y) + (TriangleTangent[2] * BarycentricCoords.z);
-		Tangent = normalize(Tangent);
-
-		float3 MappedNormal = NormalMap.SampleLevel(TextureSampler, TexCoords, 0).rgb;
-		MappedNormal = UnpackNormal(MappedNormal);
-		
-		AlbedoColor = Albedo.SampleLevel(TextureSampler, TexCoords, 0).rgb;
-		Normal		= ApplyNormalMapping(MappedNormal, Normal, Tangent);
-	}
-	else
-=======
 		Vertices[Indices[0]].Tangent,
 		Vertices[Indices[1]].Tangent,
 		Vertices[Indices[2]].Tangent
 	};
 
 	float2 TriangleTexCoords[3] =
->>>>>>> 9dae4cf0
 	{
 		Vertices[Indices[0]].TexCoord,
 		Vertices[Indices[1]].TexCoord,
@@ -189,18 +161,12 @@
 	const float3 LightDir		= normalize(LightPosition - HitPosition);
 	const float3 ViewDir		= WorldRayDirection(); //normalize(Camera.Position - HitPosition);
 	const float3 HalfVec		= normalize(ViewDir + LightDir);
-<<<<<<< HEAD
-	const float Roughness		= min(max(1.05f, MIN_ROUGHNESS), MAX_ROUGHNESS);
-	const float Metallic		= 1.0f;
-	const float AO				= 1.0f;
-=======
 	
 	// MaterialProperties
 	const float SampledAO			= AOMap.SampleLevel(TextureSampler, TexCoords, 0).r * AO;
     const float SampledMetallic		= MetallicMap.SampleLevel(TextureSampler, TexCoords, 0).r * Metallic;
     const float SampledRoughness	= RoughnessMap.SampleLevel(TextureSampler, TexCoords, 0).r * Roughness;
 	const float FinalRoughness		= min(max(SampledRoughness, MIN_ROUGHNESS), MAX_ROUGHNESS);
->>>>>>> 9dae4cf0
 	
 	float3 ReflectedColor = ToFloat3(0.0f);
 	if (PayLoad.CurrentRecursionDepth < 4)
@@ -227,19 +193,11 @@
 	float3 FresnelReflect = FresnelSchlick(saturate(dot(-WorldRayDirection(), Normal)), AlbedoColor);
 	ReflectedColor = FresnelReflect * ReflectedColor;
 
-<<<<<<< HEAD
-	float3 F0 = float3(0.04f, 0.04f, 0.04f);
-	F0 = lerp(F0, AlbedoColor, Metallic);
-
-	// Reflectance equation
-	float3 Lo = float3(0.0f, 0.0f, 0.0f);
-=======
 	float3 F0 = ToFloat3(0.04f);
 	F0 = lerp(F0, AlbedoColor, SampledMetallic);
 
 	// Reflectance equation
 	float3 Lo = ToFloat3(0.0f);
->>>>>>> 9dae4cf0
 
 	// Calculate per-light radiance
 	float	Distance	= length(LightPosition - HitPosition);
@@ -247,17 +205,10 @@
 	float3	Radiance	= LightColor * Attenuation;
 
 	// Cook-Torrance BRDF
-<<<<<<< HEAD
-	float	NDF	= DistributionGGX(Normal, HalfVec, Roughness);
-	float	G	= GeometrySmith(Normal, ViewDir, LightDir, Roughness);
-	float3	F	= FresnelSchlick(saturate(dot(HalfVec, ViewDir)), F0);
-		   
-=======
     float NDF	= DistributionGGX(Normal, HalfVec, FinalRoughness);
     float G		= GeometrySmith(Normal, ViewDir, LightDir, FinalRoughness);
-	float3	F	= FresnelSchlick(saturate(dot(HalfVec, ViewDir)), F0);
-	
->>>>>>> 9dae4cf0
+	float3 F	= FresnelSchlick(saturate(dot(HalfVec, ViewDir)), F0);
+	
 	float3	Nominator	= NDF * G * F;
 	float	Denominator = 4.0f * max(dot(Normal, ViewDir), 0.0f) * max(dot(Normal, LightDir), 0.0f);
 	float3	Specular	= Nominator / max(Denominator, MIN_VALUE);
@@ -267,19 +218,11 @@
 	// For energy conservation, the diffuse and specular light can't
 	// be above 1.0 (unless the surface emits light); to preserve this
 	// relationship the diffuse component (kD) should equal 1.0 - kS.
-<<<<<<< HEAD
-	float3 Kd = float3(1.0f, 1.0f, 1.0f) - Ks;
-	// Multiply kD by the inverse metalness such that only non-metals 
-	// have diffuse lighting, or a linear blend if partly metal (pure metals
-	// have no diffuse light).
-	Kd *= 1.0f - Metallic;
-=======
 	float3 Kd = ToFloat3(1.0f) - Ks;
 	// Multiply kD by the inverse metalness such that only non-metals 
 	// have diffuse lighting, or a linear blend if partly metal (pure metals
 	// have no diffuse light).
 	Kd *= 1.0f - SampledMetallic;
->>>>>>> 9dae4cf0
 
 	// Scale light by NdotL
 	float NdotL = max(dot(Normal, LightDir), 0.0f);
@@ -287,11 +230,7 @@
 	// Add to outgoing radiance Lo
 	Lo += (((Kd * AlbedoColor) / PI) + Specular) * Radiance * NdotL;
 	
-<<<<<<< HEAD
-	float3 Ambient	= float3(0.03f, 0.03f, 0.03f) * AlbedoColor * AO;
-=======
 	float3 Ambient	= ToFloat3(0.03f) * AlbedoColor * SampledAO;
->>>>>>> 9dae4cf0
 	float3 Color	= Ambient + Lo;
 	
 	// Add rays together
