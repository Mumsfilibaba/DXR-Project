--- conflicted
+++ resolved
@@ -2,11 +2,7 @@
 * Common Constants
 */
 
-<<<<<<< HEAD
-static const float MIN_ROUGHNESS    = 0.05f;
-=======
 static const float MIN_ROUGHNESS	= 0.05f;
->>>>>>> 9dae4cf0
 static const float MAX_ROUGHNESS	= 1.0f;
 static const float PI				= 3.14159265359f;
 static const float MIN_VALUE		= 0.0000001f;
@@ -95,11 +91,7 @@
 * Position Helper
 */
 
-<<<<<<< HEAD
-float3 PositionFromDepth(float Depth, float2 TexCoord, float4x4 ViewProjectionInverse)
-=======
 float3 PositionFromDepth(float Depth, float2 TexCoord, float4x4 ProjectionInverse)
->>>>>>> 9dae4cf0
 {
 	float z = Depth;
 	float x = TexCoord.x * 2.0f - 1.0f;
@@ -115,14 +107,11 @@
 * Misc Helpers
 */
 
-<<<<<<< HEAD
-=======
 float2 ToFloat2(float Single)
 {
 	return float2(Single, Single);
 }
 
->>>>>>> 9dae4cf0
 float3 ToFloat3(float Single)
 {
 	return float3(Single, Single, Single);
