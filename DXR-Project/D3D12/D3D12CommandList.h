--- conflicted
+++ resolved
@@ -2,18 +2,12 @@
 #include "D3D12Resource.h"
 #include "D3D12Views.h"
 #include "D3D12CommandAllocator.h"
-<<<<<<< HEAD
 #include "D3D12RootSignature.h"
-=======
 #include "D3D12DescriptorHeap.h"
->>>>>>> 9dae4cf0
 
 class D3D12ComputePipelineState;
-<<<<<<< HEAD
 class D3D12DescriptorTable;
-=======
 class D3D12RootSignature;
->>>>>>> 9dae4cf0
 
 /*
 * D3D12CommandList
@@ -22,7 +16,6 @@
 class D3D12CommandList : public D3D12DeviceChild
 {
 public:
-<<<<<<< HEAD
 	inline D3D12CommandList::D3D12CommandList(D3D12Device* InDevice, ID3D12GraphicsCommandList* InCmdList)
 		: D3D12DeviceChild(InDevice)
 		, CmdList(InCmdList)
@@ -31,26 +24,6 @@
 	}
 	
 	~D3D12CommandList() = default;
-=======
-	D3D12CommandList(D3D12Device* InDevice);
-	~D3D12CommandList();
-
-	bool Initialize(D3D12_COMMAND_LIST_TYPE Type, D3D12CommandAllocator* Allocator, ID3D12PipelineState* InitalPipeline);
-
-	void GenerateMips(D3D12Texture* Dest);
-
-	void FlushDeferredResourceBarriers();
-
-	void BindGlobalOnlineDescriptorHeaps();
-
-	void UploadBufferData(class D3D12Buffer* Dest, const UInt32 DestOffset, const Void* Src, const UInt32 SizeInBytes);
-	void UploadTextureData(D3D12Texture* Dest, const Void* Src, DXGI_FORMAT Format, const UInt32 Width, const UInt32 Height, const UInt32 Depth, const UInt32 Stride, const UInt32 RowPitch);
-
-	void DeferDestruction(D3D12Resource* Resource);
-
-	void TransitionBarrier(D3D12Resource* Resource, D3D12_RESOURCE_STATES BeforeState, D3D12_RESOURCE_STATES AfterState);
-	void UnorderedAccessBarrier(D3D12Resource* Resource);
->>>>>>> 9dae4cf0
 
 	FORCEINLINE bool InitRayTracing()
 	{
@@ -82,36 +55,29 @@
 		CmdList->ClearRenderTargetView(View->GetOfflineHandle(), ClearColor, 0, nullptr);
 	}
 
-<<<<<<< HEAD
 	FORCEINLINE void ClearDepthStencilView(
 		const D3D12DepthStencilView* View, 
 		D3D12_CLEAR_FLAGS Flags, 
 		Float32 Depth, 
 		const Uint8 Stencil)
-=======
-	FORCEINLINE void ClearDepthStencilView(const D3D12DepthStencilView* View, D3D12_CLEAR_FLAGS Flags, Float Depth, const UInt8 Stencil)
->>>>>>> 9dae4cf0
 	{
 		CmdList->ClearDepthStencilView(View->GetOfflineHandle(), Flags, Depth, Stencil, 0, nullptr);
 	}
 
-<<<<<<< HEAD
+	FORCEINLINE void ClearUnorderedAccessViewFloat(
+		D3D12_GPU_DESCRIPTOR_HANDLE GPUHandle, 
+		const D3D12UnorderedAccessView* View,
+		 const Float ClearColor[4])
+	{
+		CommandList->ClearUnorderedAccessViewFloat(GPUHandle, View->GetOfflineHandle(), View->GetResource(), ClearColor, 0, nullptr);
+	}
+
 	FORCEINLINE void CopyBuffer(
 		D3D12Resource* Destination, 
 		Uint64 DestinationOffset, 
 		D3D12Resource* Source, 
 		Uint64 SourceOffset, 
 		Uint64 SizeInBytes)
-=======
-	FORCEINLINE void ClearUnorderedAccessViewFloat(D3D12_GPU_DESCRIPTOR_HANDLE GPUHandle, const D3D12UnorderedAccessView* View, const Float ClearColor[4])
-	{
-		FlushDeferredResourceBarriers();
-
-		CommandList->ClearUnorderedAccessViewFloat(GPUHandle, View->GetOfflineHandle(), View->GetResource(), ClearColor, 0, nullptr);
-	}
-
-	FORCEINLINE void CopyBuffer(D3D12Resource* Destination, UInt64 DestinationOffset, D3D12Resource* Source, UInt64 SourceOffset, UInt64 SizeInBytes)
->>>>>>> 9dae4cf0
 	{
 		CmdList->CopyBufferRegion(
 			Destination->GetResource(), 
@@ -121,7 +87,6 @@
 			SizeInBytes);
 	}
 
-<<<<<<< HEAD
 	FORCEINLINE void CopyTextureRegion(
 		const D3D12_TEXTURE_COPY_LOCATION* Destination, 
 		Uint32 x, 
@@ -129,9 +94,6 @@
 		Uint32 z, 
 		const D3D12_TEXTURE_COPY_LOCATION* Source, 
 		const D3D12_BOX* SourceBox)
-=======
-	FORCEINLINE void CopyTextureRegion(const D3D12_TEXTURE_COPY_LOCATION* InDestination, UInt32 X, UInt32 Y, UInt32 Z, const D3D12_TEXTURE_COPY_LOCATION* InSource, const D3D12_BOX* InSourceBox)
->>>>>>> 9dae4cf0
 	{
 		CmdList->CopyTextureRegion(Destination, x, y, z, Source, SourceBox);
 	}
@@ -156,27 +118,19 @@
 		DXRCmdList->DispatchRays(Desc);
 	}
 
-<<<<<<< HEAD
 	FORCEINLINE void Dispatch(
 		Uint32 ThreadGroupCountX, 
 		Uint32 ThreadGroupCountY, 
 		Uint32 ThreadGroupCountZ)
-=======
-	FORCEINLINE void Dispatch(UInt32 ThreadGroupCountX, UInt32 ThreadGroupCountY, UInt32 ThreadGroupCountZ)
->>>>>>> 9dae4cf0
 	{
 		CmdList->Dispatch(ThreadGroupCountX, ThreadGroupCountY, ThreadGroupCountZ);
 	}
 
-<<<<<<< HEAD
 	FORCEINLINE void DrawInstanced(
 		Uint32 VertexCountPerInstance, 
 		Uint32 InstanceCount, 
 		Uint32 StartVertexLocation, 
 		Uint32 StartInstanceLocation)
-=======
-	FORCEINLINE void DrawInstanced(UInt32 VertexCountPerInstance, UInt32 InstanceCount, UInt32 StartVertexLocation, UInt32 StartInstanceLocation)
->>>>>>> 9dae4cf0
 	{
 		CmdList->DrawInstanced(
 			VertexCountPerInstance, 
@@ -185,16 +139,12 @@
 			StartInstanceLocation);
 	}
 
-<<<<<<< HEAD
 	FORCEINLINE void DrawIndexedInstanced(
 		Uint32 IndexCountPerInstance, 
 		Uint32 InstanceCount, 
 		Uint32 StartIndexLocation, 
 		Uint32 BaseVertexLocation, 
 		Uint32 StartInstanceLocation)
-=======
-	FORCEINLINE void DrawIndexedInstanced(UInt32 IndexCountPerInstance, UInt32 InstanceCount, UInt32 StartIndexLocation, UInt32 BaseVertexLocation, UInt32 StartInstanceLocation)
->>>>>>> 9dae4cf0
 	{
 		CmdList->DrawIndexedInstanced(
 			IndexCountPerInstance, 
@@ -239,40 +189,28 @@
 		CmdList->SetGraphicsRootDescriptorTable(RootParameterIndex, BaseDescriptor);
 	}
 
-<<<<<<< HEAD
 	FORCEINLINE void SetGraphicsRoot32BitConstants(
 		const VoidPtr SourceData, 
 		Uint32 Num32BitValues, 
 		Uint32 DestOffsetIn32BitValues, 
 		Uint32 RootParameterIndex)
-=======
-	FORCEINLINE void SetGraphicsRoot32BitConstants(const Void* SourceData, UInt32 Num32BitValues, UInt32 DestOffsetIn32BitValues, UInt32 RootParameterIndex)
->>>>>>> 9dae4cf0
 	{
 		CmdList->SetGraphicsRoot32BitConstants(RootParameterIndex, Num32BitValues, SourceData, DestOffsetIn32BitValues);
 	}
 
-<<<<<<< HEAD
 	FORCEINLINE void SetComputeRoot32BitConstants(
 		const VoidPtr SourceData, 
 		Uint32 Num32BitValues, 
 		Uint32 DestOffsetIn32BitValues, 
 		Uint32 RootParameterIndex)
-=======
-	FORCEINLINE void SetComputeRoot32BitConstants(const Void* SourceData, UInt32 Num32BitValues, UInt32 DestOffsetIn32BitValues, UInt32 RootParameterIndex)
->>>>>>> 9dae4cf0
 	{
 		CmdList->SetComputeRoot32BitConstants(RootParameterIndex, Num32BitValues, SourceData, DestOffsetIn32BitValues);
 	}
 
-<<<<<<< HEAD
 	FORCEINLINE void IASetVertexBuffers(
 		Uint32 StartSlot, 
 		const D3D12_VERTEX_BUFFER_VIEW* VertexBufferViews, 
 		Uint32 VertexBufferViewCount)
-=======
-	FORCEINLINE void IASetVertexBuffers(UInt32 StartSlot, const D3D12_VERTEX_BUFFER_VIEW* VertexBufferViews, UInt32 VertexBufferViewCount)
->>>>>>> 9dae4cf0
 	{
 		CmdList->IASetVertexBuffers(StartSlot, VertexBufferViewCount, VertexBufferViews);
 	}
@@ -302,7 +240,6 @@
 		CmdList->OMSetBlendFactor(BlendFactor);
 	}
 
-<<<<<<< HEAD
 	FORCEINLINE void OMSetRenderTargets(
 		const D3D12_CPU_DESCRIPTOR_HANDLE* RenderTargetDescriptors,
 		Uint32 NumRenderTargetDescriptors,
@@ -314,43 +251,18 @@
 			RenderTargetDescriptors, 
 			RTsSingleHandleToDescriptorRange, 
 			DepthStencilDescriptor);
-=======
-	FORCEINLINE void OMSetRenderTargets(const D3D12RenderTargetView* const * RenderTargetViews, UInt32 RenderTargetCount, const D3D12DepthStencilView* DepthStencilView)
-	{
-		for (UInt32 I = 0; I < RenderTargetCount; I++)
-		{
-			VALIDATE(RenderTargetViews[I] != nullptr);
-			RenderTargetHandles[I] = RenderTargetViews[I]->GetOfflineHandle();
-		}
-
-		if (DepthStencilView)
-		{
-			D3D12_CPU_DESCRIPTOR_HANDLE DepthStencilHandle = DepthStencilView->GetOfflineHandle();
-			CommandList->OMSetRenderTargets(RenderTargetCount, RenderTargetHandles, FALSE, &DepthStencilHandle);
-		}
-		else
-		{
-			CommandList->OMSetRenderTargets(RenderTargetCount, RenderTargetHandles, FALSE, nullptr);
-		}
->>>>>>> 9dae4cf0
 	}
 
 	FORCEINLINE void ResourceBarrier(const D3D12_RESOURCE_BARRIER* Barriers, Uint32 NumBarriers)
 	{
 		CmdList->ResourceBarrier(NumBarriers, Barriers);
 	}
-<<<<<<< HEAD
 
 	FORCEINLINE bool IsRecordning() const
-=======
-	
-	FORCEINLINE UInt32 GetNumDrawCalls() const
->>>>>>> 9dae4cf0
 	{
 		return IsReady;
 	}
 
-<<<<<<< HEAD
 	FORCEINLINE void SetName(const std::string& Name)
 	{
 		std::wstring WideName = ConvertToWide(Name);
@@ -361,22 +273,6 @@
 	{
 		return CmdList.Get();
 	}
-=======
-public:
-	// DeviceChild
-	virtual void SetDebugName(const std::string& DebugName) override;
-
-protected:
-	bool CreateUploadBuffer(UInt32 SizeInBytes = 1024U);
-
-	Microsoft::WRL::ComPtr<ID3D12GraphicsCommandList>	CommandList;
-	Microsoft::WRL::ComPtr<ID3D12GraphicsCommandList4>	DXRCommandList;
-
-	class D3D12Buffer* UploadBuffer = nullptr;
-	Byte*	UploadPointer		= nullptr;
-	UInt32	UploadBufferOffset	= 0;
-	UInt32	NumDrawCalls		= 0;
->>>>>>> 9dae4cf0
 
 	FORCEINLINE ID3D12GraphicsCommandList* GetGraphicsCommandList() const
 	{
