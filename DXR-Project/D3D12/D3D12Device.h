--- conflicted
+++ resolved
@@ -226,15 +226,6 @@
 	Microsoft::WRL::ComPtr<ID3D12Device>	D3DDevice;
 	Microsoft::WRL::ComPtr<ID3D12Device5>	DXRDevice;
 
-<<<<<<< HEAD
-=======
-	bool DebugEnabled			= false;
-	bool RayTracingSupported	= false;
-	BOOL AllowTearing			= FALSE;
-
-	UInt32 AdapterID = 0;
-
->>>>>>> 9dae4cf0
 	D3D_FEATURE_LEVEL MinFeatureLevel		= D3D_FEATURE_LEVEL_11_0;
 	D3D_FEATURE_LEVEL ActiveFeatureLevel	= D3D_FEATURE_LEVEL_11_0;
 
@@ -261,7 +252,7 @@
 
 	D3D12OnlineDescriptorHeap* GlobalOnlineResourceHeap = nullptr;
 
-	Uint32 AdapterID = 0;
+	UInt32 AdapterID = 0;
 
 	bool MeshShadersSupported		= false;
 	bool SamplerFeedbackSupported	= false;
