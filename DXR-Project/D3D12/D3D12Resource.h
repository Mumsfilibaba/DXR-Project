--- conflicted
+++ resolved
@@ -1,16 +1,7 @@
 #pragma once
 #include "RenderingCore/Buffer.h"
 
-<<<<<<< HEAD
 #include "D3D12DeviceChild.h"
-=======
-enum class EMemoryType : UInt32
-{
-	MEMORY_TYPE_UNKNOWN	= 0,
-	MEMORY_TYPE_UPLOAD	= 1,
-	MEMORY_TYPE_DEFAULT	= 2,
-};
->>>>>>> 9dae4cf0
 
 /*
 * D3D12Resource
@@ -24,23 +15,8 @@
 	D3D12Resource(D3D12Device* InDevice);
 	virtual ~D3D12Resource();
 
-<<<<<<< HEAD
-	VoidPtr Map(const Range* MappedRange);
+	Void* Map(const Range* MappedRange);
 	void Unmap(const Range* WrittenRange);
-=======
-	virtual bool Initialize(ID3D12Resource* InResource);
-	
-	// DeviceChild Interface
-	virtual void SetDebugName(const std::string& Name) override;
-
-	void SetShaderResourceView(TSharedPtr<D3D12ShaderResourceView> InShaderResourceView, const UInt32 SubresourceIndex);
-	void SetUnorderedAccessView(TSharedPtr<D3D12UnorderedAccessView> InUnorderedAccessView, const UInt32 SubresourceIndex);
-
-	FORCEINLINE EMemoryType GetMemoryType() const
-	{
-		return MemoryType;
-	}
->>>>>>> 9dae4cf0
 
 	FORCEINLINE ID3D12Resource* GetResource() const
 	{
@@ -57,20 +33,12 @@
 		return ResourceState;
 	}
 
-<<<<<<< HEAD
 	FORCEINLINE const D3D12_RESOURCE_DESC& GetDesc() const
-=======
-	FORCEINLINE TSharedPtr<D3D12ShaderResourceView> GetShaderResourceView(const UInt32 SubresourceIndex) const
->>>>>>> 9dae4cf0
 	{
 		return Desc;
 	}
 
-<<<<<<< HEAD
 	FORCEINLINE D3D12_GPU_VIRTUAL_ADDRESS GetGPUVirtualAddress() const
-=======
-	FORCEINLINE TSharedPtr<D3D12UnorderedAccessView> GetUnorderedAccessView(const UInt32 SubresourceIndex) const
->>>>>>> 9dae4cf0
 	{
 		return Address;
 	}
