--- conflicted
+++ resolved
@@ -25,17 +25,10 @@
 
 	~D3D12CommandQueue() = default;
 
-<<<<<<< HEAD
 	FORCEINLINE bool SignalFence(D3D12Fence* Fence, Uint64 FenceValue)
 	{
 		return SUCCEEDED(Queue->Signal(Fence->GetFence(), FenceValue));
 	}
-=======
-	bool Initialize(D3D12_COMMAND_LIST_TYPE Type);
-	
-	bool SignalFence(D3D12Fence* Fence, UInt64 FenceValue);
-	bool WaitForFence(D3D12Fence* Fence, UInt64 FenceValue);
->>>>>>> 9dae4cf0
 
 	FORCEINLINE bool WaitForFence(D3D12Fence* Fence, Uint64 FenceValue)
 	{
@@ -71,11 +64,5 @@
 
 private:
 	Microsoft::WRL::ComPtr<ID3D12CommandQueue> Queue;
-<<<<<<< HEAD
 	D3D12_COMMAND_QUEUE_DESC Desc;
-=======
-	TUniquePtr<D3D12Fence> QueueFence;
-	
-	UInt64 FenceValue = 0;
->>>>>>> 9dae4cf0
-};
+};