#include "D3D12Device.h"
#include "D3D12ShaderCompiler.h"
#include "D3D12DescriptorHeap.h"
#include "D3D12PipelineState.h"
#include "D3D12RootSignature.h"
#include "D3D12CommandAllocator.h"
#include "D3D12CommandQueue.h"
#include "D3D12SwapChain.h"

#include "Windows/Windows.h"
#include "Windows/Windows.inl"

#include <dxgidebug.h>
#pragma comment(lib, "dxguid.lib")

/*
* D3D12Device
*/

D3D12Device::D3D12Device()
	: Factory(nullptr)
	, Adapter(nullptr)
	, D3DDevice(nullptr)
	, DXRDevice(nullptr)
{
}

D3D12Device::~D3D12Device()
{
	using namespace Microsoft::WRL;

	// Release
	SAFEDELETE(GlobalResourceDescriptorHeap);
	SAFEDELETE(GlobalRenderTargetDescriptorHeap);
	SAFEDELETE(GlobalDepthStencilDescriptorHeap);
	SAFEDELETE(GlobalSamplerDescriptorHeap);
	SAFEDELETE(GlobalOnlineResourceHeap);

	if (DebugEnabled)
	{
		ComPtr<ID3D12DebugDevice> DebugDevice;
		if (SUCCEEDED(D3DDevice.As<ID3D12DebugDevice>(&DebugDevice)))
		{
			DebugDevice->ReportLiveDeviceObjects(D3D12_RLDO_DETAIL);
		}
	}

	// Close DLLs
	::FreeLibrary(hDXGI);
	::FreeLibrary(hD3D12);
}

bool D3D12Device::CreateDevice(bool InDebugEnable, bool GPUValidation)
{
	using namespace Microsoft::WRL;

	// Enable Debug
	DebugEnabled = InDebugEnable;

	// Load DLLs
	hDXGI = ::LoadLibrary("dxgi.dll");
	if (hDXGI == NULL)
	{
		::MessageBox(0, "FAILED to load dxgi.dll", "Error", MB_ICONERROR | MB_OK);
		return -1;
	}
	else
	{
		LOG_INFO("Loaded dxgi.dll");
	}

	hD3D12 = ::LoadLibrary("d3d12.dll");
	if (hD3D12 == NULL)
	{
		::MessageBox(0, "FAILED to load d3d12.dll", "Error", MB_ICONERROR | MB_OK);
		return -1;
	}
	else
	{
		LOG_INFO("Loaded d3d12.dll");
	}

	// Load DXGI Functions
	_CreateDXGIFactory2		= GetTypedProcAddress<PFN_CREATE_DXGI_FACTORY_2>(hDXGI, "CreateDXGIFactory2");
	_DXGIGetDebugInterface1	= GetTypedProcAddress<PFN_DXGI_GET_DEBUG_INTERFACE_1>(hDXGI, "DXGIGetDebugInterface1");

	// Load D3D12 Functions
	_D3D12CreateDevice		= GetTypedProcAddress<PFN_D3D12_CREATE_DEVICE>(hD3D12, "D3D12CreateDevice");
	_D3D12GetDebugInterface	= GetTypedProcAddress<PFN_D3D12_GET_DEBUG_INTERFACE>(hD3D12, "D3D12GetDebugInterface");
	_D3D12SerializeRootSignature			= GetTypedProcAddress<PFN_D3D12_SERIALIZE_ROOT_SIGNATURE>(hD3D12, "D3D12SerializeRootSignature");
	_D3D12SerializeVersionedRootSignature	= GetTypedProcAddress<PFN_D3D12_SERIALIZE_VERSIONED_ROOT_SIGNATURE>(hD3D12, "D3D12SerializeVersionedRootSignature");
	_D3D12CreateRootSignatureDeserializer	= GetTypedProcAddress<PFN_D3D12_CREATE_ROOT_SIGNATURE_DESERIALIZER>(hD3D12, "D3D12CreateRootSignatureDeserializer");
	_D3D12CreateVersionedRootSignatureDeserializer	= GetTypedProcAddress<PFN_D3D12_CREATE_ROOT_SIGNATURE_DESERIALIZER>(hD3D12, "D3D12CreateVersionedRootSignatureDeserializer");

	// Enable debuglayer
	if (DebugEnabled)
	{
		ComPtr<ID3D12Debug> DebugInterface;
		if (FAILED(_D3D12GetDebugInterface(IID_PPV_ARGS(&DebugInterface))))
		{
			LOG_ERROR("[D3D12Device]: FAILED to enable DebugLayer");
			return false;
		}
		else
		{
			DebugInterface->EnableDebugLayer();
		}

		if (GPUValidation)
		{
			ComPtr<ID3D12Debug1> DebugInterface1;
			if (FAILED(DebugInterface.As<ID3D12Debug1>(&DebugInterface1)))
			{
				LOG_ERROR("[D3D12Device]: FAILED to enable GPU- Validation");
				return false;
			}
			else
			{
				DebugInterface1->SetEnableGPUBasedValidation(TRUE);
			}
		}

		ComPtr<IDXGIInfoQueue> InfoQueue;
		if (SUCCEEDED(_DXGIGetDebugInterface1(0, IID_PPV_ARGS(&InfoQueue))))
		{
			InfoQueue->SetBreakOnSeverity(DXGI_DEBUG_ALL, DXGI_INFO_QUEUE_MESSAGE_SEVERITY_ERROR, true);
			InfoQueue->SetBreakOnSeverity(DXGI_DEBUG_ALL, DXGI_INFO_QUEUE_MESSAGE_SEVERITY_CORRUPTION, true);
		}
		else
		{
			LOG_ERROR("[D3D12Device]: FAILED to retrive InfoQueue");
		}
	}

	// Create factory
	if (FAILED(_CreateDXGIFactory2(0, IID_PPV_ARGS(&Factory))))
	{
		LOG_ERROR("[D3D12Device]: FAILED to create factory");
		return false;
	}
	else
	{
		// Retrive newer factory interface
		ComPtr<IDXGIFactory5> Factory5;
		if (FAILED(Factory.As(&Factory5)))
		{
			LOG_ERROR("[D3D12Device]: FAILED to retrive IDXGIFactory5");
			return false;
		}
		else
		{
			HRESULT hResult = Factory5->CheckFeatureSupport(DXGI_FEATURE_PRESENT_ALLOW_TEARING, &AllowTearing, sizeof(AllowTearing));
			if (SUCCEEDED(hResult))
			{
				if (AllowTearing)
				{
					LOG_INFO("[D3D12Device]: Tearing is supported");
				}
				else
				{
					LOG_INFO("[D3D12Device]: Tearing is NOT supported");
				}
			}
		}
	}

	// Choose adapter
	ComPtr<IDXGIAdapter1> TempAdapter;
	for (UINT ID = 0; DXGI_ERROR_NOT_FOUND != Factory->EnumAdapters1(ID, &TempAdapter); ID++)
	{
		DXGI_ADAPTER_DESC1 Desc;
		if (FAILED(TempAdapter->GetDesc1(&Desc)))
		{
			LOG_ERROR("[D3D12Device]: FAILED to retrive DXGI_ADAPTER_DESC1");
			return false;
		}

		// Don't select the Basic Render Driver adapter.
		if (Desc.Flags & DXGI_ADAPTER_FLAG_SOFTWARE)
		{
			continue;
		}

		// Check to see if the adapter supports Direct3D 12, but don't create the actual device yet.
		if (SUCCEEDED(_D3D12CreateDevice(TempAdapter.Get(), MinFeatureLevel, _uuidof(ID3D12Device), nullptr)))
		{
			AdapterID = ID;

			char Buff[256] = {};
			sprintf_s(Buff, "[D3D12Device]: Direct3D Adapter (%u): %ls", AdapterID, Desc.Description);
			LOG_INFO(Buff);

			break;
		}
	}

	if (!TempAdapter)
	{
		LOG_ERROR("[D3D12Device]: FAILED to retrive adapter");
		return false;
	}
	else
	{
		Adapter = TempAdapter;
	}

	// Create Device
	if (FAILED(_D3D12CreateDevice(Adapter.Get(), MinFeatureLevel, IID_PPV_ARGS(&D3DDevice))))
	{
		::MessageBox(0, "Failed to create Device", "ERROR", MB_OK | MB_ICONERROR);
		return false;
	}
	else
	{
		LOG_INFO("[D3D12Device]: Created Device");
	}

	// Configure debug device (if active).
	if (DebugEnabled)
	{
		ComPtr<ID3D12InfoQueue> InfoQueue;
		if (SUCCEEDED(D3DDevice.As(&InfoQueue)))
		{
			InfoQueue->SetBreakOnSeverity(D3D12_MESSAGE_SEVERITY_CORRUPTION, true);
			InfoQueue->SetBreakOnSeverity(D3D12_MESSAGE_SEVERITY_ERROR, true);

			D3D12_MESSAGE_ID Hide[] =
			{
				D3D12_MESSAGE_ID_MAP_INVALID_NULLRANGE,
				D3D12_MESSAGE_ID_UNMAP_INVALID_NULLRANGE
			};

			D3D12_INFO_QUEUE_FILTER Filter;
			Memory::Memzero(&Filter, sizeof(D3D12_INFO_QUEUE_FILTER));

			Filter.DenyList.NumIDs	= _countof(Hide);
			Filter.DenyList.pIDList = Hide;
			InfoQueue->AddStorageFilterEntries(&Filter);
		}
	}

	// Get DXR Interfaces
	if (FAILED(D3DDevice.As<ID3D12Device5>(&DXRDevice)))
	{
		LOG_ERROR("[D3D12Device]: Failed to retrive DXR-Device");
		return false;
	}

	// Determine maximum supported feature level for this device
	static const D3D_FEATURE_LEVEL SupportedFeatureLevels[] =
	{
		D3D_FEATURE_LEVEL_12_1,
		D3D_FEATURE_LEVEL_12_0,
		D3D_FEATURE_LEVEL_11_1,
		D3D_FEATURE_LEVEL_11_0,
	};

	D3D12_FEATURE_DATA_FEATURE_LEVELS FeatureLevels =
	{
		_countof(SupportedFeatureLevels), SupportedFeatureLevels, D3D_FEATURE_LEVEL_11_0
	};

	HRESULT hr = D3DDevice->CheckFeatureSupport(D3D12_FEATURE_FEATURE_LEVELS, &FeatureLevels, sizeof(FeatureLevels));
	if (SUCCEEDED(hr))
	{
		ActiveFeatureLevel = FeatureLevels.MaxSupportedFeatureLevel;
	}
	else
	{
		ActiveFeatureLevel = MinFeatureLevel;
	}

	// Check for Ray-Tracing support
	{
		D3D12_FEATURE_DATA_D3D12_OPTIONS5 Features5;
		Memory::Memzero(&Features5, sizeof(D3D12_FEATURE_DATA_D3D12_OPTIONS5));

		hr = D3DDevice->CheckFeatureSupport(D3D12_FEATURE_D3D12_OPTIONS5, &Features5, sizeof(D3D12_FEATURE_DATA_D3D12_OPTIONS5));
		if (SUCCEEDED(hr))
		{
			if (Features5.RaytracingTier != D3D12_RAYTRACING_TIER_NOT_SUPPORTED)
			{
				RayTracingSupported = true;
				if (Features5.RaytracingTier >= D3D12_RAYTRACING_TIER_1_1)
				{
					InlineRayTracingSupported = true;
				}
			}
		}
	}

	// Check for Mesh-Shaders support
	{
		D3D12_FEATURE_DATA_D3D12_OPTIONS7 Features7;
		Memory::Memzero(&Features7, sizeof(D3D12_FEATURE_DATA_D3D12_OPTIONS7));

		hr = D3DDevice->CheckFeatureSupport(D3D12_FEATURE_D3D12_OPTIONS7, &Features7, sizeof(D3D12_FEATURE_DATA_D3D12_OPTIONS7));
		if (SUCCEEDED(hr))
		{
			if (Features7.MeshShaderTier != D3D12_MESH_SHADER_TIER_NOT_SUPPORTED)
			{
				MeshShadersSupported = true;
			}

			if (Features7.SamplerFeedbackTier != D3D12_SAMPLER_FEEDBACK_TIER_NOT_SUPPORTED)
			{
				SamplerFeedbackSupported = true;
			}
		}
	}

	// Create Global DescriptorHeaps
	GlobalResourceDescriptorHeap		= new D3D12OfflineDescriptorHeap(this, D3D12_DESCRIPTOR_HEAP_TYPE_CBV_SRV_UAV);
	GlobalRenderTargetDescriptorHeap	= new D3D12OfflineDescriptorHeap(this, D3D12_DESCRIPTOR_HEAP_TYPE_RTV);
	GlobalDepthStencilDescriptorHeap	= new D3D12OfflineDescriptorHeap(this, D3D12_DESCRIPTOR_HEAP_TYPE_DSV);
	GlobalSamplerDescriptorHeap			= new D3D12OfflineDescriptorHeap(this, D3D12_DESCRIPTOR_HEAP_TYPE_SAMPLER);

	// Create Global Online Heap
	GlobalOnlineResourceHeap = new D3D12OnlineDescriptorHeap(this, 4096, D3D12_DESCRIPTOR_HEAP_TYPE_CBV_SRV_UAV);
	if (!GlobalOnlineResourceHeap->Initialize())
	{
		return false;
	}

	return true;
}

D3D12CommandAllocator* D3D12Device::CreateCommandAllocator(D3D12_COMMAND_LIST_TYPE Type)
{
	ID3D12CommandAllocator* Allocator = nullptr;

	HRESULT hResult = D3DDevice->CreateCommandAllocator(Type, IID_PPV_ARGS(&Allocator));
	if (SUCCEEDED(hResult))
	{
		LOG_INFO("[D3D12Device]: Created CommandAllocator");
		return new D3D12CommandAllocator(this, Allocator);
	}
	else
	{
		LOG_ERROR("[D3D12Device]: FAILED to create CommandAllocator");
		return nullptr;
	}
}

D3D12Fence* D3D12Device::CreateFence(Uint64 InitalValue)
{
	ID3D12Fence* Fence = nullptr;

<<<<<<< HEAD
	HRESULT hResult = D3DDevice->CreateFence(InitalValue, D3D12_FENCE_FLAG_NONE, IID_PPV_ARGS(&Fence));
	if (SUCCEEDED(hResult))
=======
	// Enable debuglayer
	UInt32 DebugFlags = 0;
	if (DebugEnabled)
>>>>>>> 9dae4cf0
	{
		HANDLE hEvent = ::CreateEvent(nullptr, FALSE, FALSE, nullptr);
		if (hEvent == NULL)
		{
			LOG_ERROR("[D3D12Device]: FAILED to create Event for Fence");
			return nullptr;
		}
		else
		{
			LOG_INFO("[D3D12Device]: Created Fence");
			return new D3D12Fence(this, Fence, hEvent);
		}
	}
	else
	{
		LOG_INFO("[D3D12Device]: FAILED to create Fence");
		return nullptr;
	}
}

D3D12CommandQueue* D3D12Device::CreateCommandQueue(D3D12_COMMAND_LIST_TYPE Type)
{
	// Create the command queue.
	D3D12_COMMAND_QUEUE_DESC QueueDesc;
	Memory::Memzero(&QueueDesc, sizeof(D3D12_COMMAND_QUEUE_DESC));

	QueueDesc.Flags		= D3D12_COMMAND_QUEUE_FLAG_NONE;
	QueueDesc.NodeMask	= 0;
	QueueDesc.Priority	= D3D12_COMMAND_QUEUE_PRIORITY_NORMAL;
	QueueDesc.Type		= Type;

	ID3D12CommandQueue* Queue = nullptr;

	HRESULT hResult = D3DDevice->CreateCommandQueue(&QueueDesc, IID_PPV_ARGS(&Queue));
	if (SUCCEEDED(hResult))
	{
		LOG_INFO("[D3D12Device]: Created CommandQueue");
		return new D3D12CommandQueue(this, Queue);
	}
	else
	{
		LOG_ERROR("[D3D12Device]: FAILED to create CommandQueue");
		return nullptr;
	}

}

D3D12CommandList* D3D12Device::CreateCommandList(D3D12_COMMAND_LIST_TYPE Type, D3D12CommandAllocator* Allocator, ID3D12PipelineState* InitalPipeline)
{
	ID3D12GraphicsCommandList* CmdList = nullptr;

	HRESULT hResult = D3DDevice->CreateCommandList(0, Type, Allocator->GetAllocator(), InitalPipeline, IID_PPV_ARGS(&CmdList));
	if (SUCCEEDED(hResult))
	{
		CmdList->Close();
		LOG_INFO("[D3D12Device]: Created CommandList");

		D3D12CommandList* CreatedCmdList = new D3D12CommandList(this, CmdList);
		if (IsRayTracingSupported())
		{
			if (!CreatedCmdList->InitRayTracing())
			{
				return nullptr;
			}
		}

		return CreatedCmdList;
	}
	else
	{
		LOG_ERROR("[D3D12CommandList]: FAILED to create CommandList");
		return nullptr;
	}
}

D3D12RootSignature* D3D12Device::CreateRootSignature(const D3D12_ROOT_SIGNATURE_DESC& Desc)
{
	using namespace Microsoft::WRL;

	ComPtr<ID3DBlob> ErrorBlob;
	ComPtr<ID3DBlob> SignatureBlob;
	
	HRESULT hResult = _D3D12SerializeRootSignature(&Desc, D3D_ROOT_SIGNATURE_VERSION_1, &SignatureBlob, &ErrorBlob);
	if (FAILED(hResult))
	{
		LOG_ERROR("[D3D12Device]: FAILED to Serialize RootSignature");
		LOG_ERROR(reinterpret_cast<const Char*>(ErrorBlob->GetBufferPointer()));

		Debug::DebugBreak();
		return nullptr;
	}
	else
	{
		return CreateRootSignature(SignatureBlob->GetBufferPointer(), static_cast<Uint32>(SignatureBlob->GetBufferSize()));
	}
}

D3D12RootSignature* D3D12Device::CreateRootSignature(IDxcBlob* ShaderBlob)
{
	VALIDATE(ShaderBlob != nullptr);
	return CreateRootSignature(ShaderBlob->GetBufferPointer(), ShaderBlob->GetBufferSize());
}

<<<<<<< HEAD
D3D12RootSignature* D3D12Device::CreateRootSignature(VoidPtr RootSignatureData, const Uint32 RootSignatureSize)
{
	ID3D12RootSignature* RootSignature = nullptr;
=======
			Char Buff[256] = {};
			sprintf_s(Buff, "[D3D12GraphicsDevice]: Direct3D Adapter (%u): %ls", AdapterID, Desc.Description);
			LOG_INFO(Buff);
>>>>>>> 9dae4cf0

	HRESULT hResult = D3DDevice->CreateRootSignature(0, RootSignatureData, RootSignatureSize, IID_PPV_ARGS(&RootSignature));
	if (FAILED(hResult))
	{
		LOG_ERROR("[D3D12Device]: FAILED to Create RootSignature");
		Debug::DebugBreak();

		return nullptr;
	}
	else
	{
		LOG_INFO("[D3D12Device]: Created RootSignature");
		return new D3D12RootSignature(this, RootSignature);
	}
}

D3D12SwapChain* D3D12Device::CreateSwapChain(WindowsWindow* pWindow, D3D12CommandQueue* Queue)
{
	D3D12SwapChain* SwapChain = new D3D12SwapChain(this);
	if (!SwapChain->CreateSwapChain(Factory.Get(), pWindow, Queue))
	{
		return nullptr;
	}
	else
	{
		return SwapChain;
	}
}

Int32 D3D12Device::GetMultisampleQuality(DXGI_FORMAT Format, Uint32 SampleCount)
{
	D3D12_FEATURE_DATA_MULTISAMPLE_QUALITY_LEVELS Data = { };
	Data.Flags			= D3D12_MULTISAMPLE_QUALITY_LEVELS_FLAG_NONE;
	Data.Format			= Format;
	Data.SampleCount	= SampleCount;
	
	HRESULT hr = D3DDevice->CheckFeatureSupport(D3D12_FEATURE_MULTISAMPLE_QUALITY_LEVELS, &Data, sizeof(D3D12_FEATURE_DATA_MULTISAMPLE_QUALITY_LEVELS));
	if (FAILED(hr))
	{
		LOG_ERROR("[D3D12Device] CheckFeatureSupport failed");
		return 0;
	}

	return static_cast<Uint32>(Data.NumQualityLevels - 1);
}

std::string D3D12Device::GetAdapterName() const
{
	DXGI_ADAPTER_DESC Desc;
	Adapter->GetDesc(&Desc);

	std::wstring WideName = Desc.Description;
	return ConvertToAscii(WideName);
}<|MERGE_RESOLUTION|>--- conflicted
+++ resolved
@@ -346,14 +346,8 @@
 {
 	ID3D12Fence* Fence = nullptr;
 
-<<<<<<< HEAD
 	HRESULT hResult = D3DDevice->CreateFence(InitalValue, D3D12_FENCE_FLAG_NONE, IID_PPV_ARGS(&Fence));
 	if (SUCCEEDED(hResult))
-=======
-	// Enable debuglayer
-	UInt32 DebugFlags = 0;
-	if (DebugEnabled)
->>>>>>> 9dae4cf0
 	{
 		HANDLE hEvent = ::CreateEvent(nullptr, FALSE, FALSE, nullptr);
 		if (hEvent == NULL)
@@ -457,15 +451,9 @@
 	return CreateRootSignature(ShaderBlob->GetBufferPointer(), ShaderBlob->GetBufferSize());
 }
 
-<<<<<<< HEAD
 D3D12RootSignature* D3D12Device::CreateRootSignature(VoidPtr RootSignatureData, const Uint32 RootSignatureSize)
 {
 	ID3D12RootSignature* RootSignature = nullptr;
-=======
-			Char Buff[256] = {};
-			sprintf_s(Buff, "[D3D12GraphicsDevice]: Direct3D Adapter (%u): %ls", AdapterID, Desc.Description);
-			LOG_INFO(Buff);
->>>>>>> 9dae4cf0
 
 	HRESULT hResult = D3DDevice->CreateRootSignature(0, RootSignatureData, RootSignatureSize, IID_PPV_ARGS(&RootSignature));
 	if (FAILED(hResult))
@@ -509,7 +497,7 @@
 		return 0;
 	}
 
-	return static_cast<Uint32>(Data.NumQualityLevels - 1);
+	return static_cast<UInt32>(Data.NumQualityLevels - 1);
 }
 
 std::string D3D12Device::GetAdapterName() const
