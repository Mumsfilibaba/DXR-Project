#pragma once
#include "RenderingCore/Buffer.h"

#include "D3D12Resource.h"

/*
* D3D12Buffer
*/

class D3D12Buffer : public D3D12Resource
{
<<<<<<< HEAD
public:
	inline D3D12Buffer::D3D12Buffer(D3D12Device* InDevice)
		: D3D12Resource(InDevice)
	{
	}

	~D3D12Buffer() = default;

	FORCEINLINE Uint64 GetAllocatedSize() const
	{
		return Desc.Width;
	}
=======
	std::string				Name;
	D3D12_RESOURCE_FLAGS	Flags;
	UInt32					SizeInBytes;
	D3D12_RESOURCE_STATES	InitalState;
	EMemoryType				MemoryType;
>>>>>>> 9dae4cf0
};

/*
* D3D12VertexBuffer
*/

class D3D12VertexBuffer : public VertexBuffer, public D3D12Buffer
{
	friend class D3D12RenderingAPI;

public:
	inline D3D12VertexBuffer::D3D12VertexBuffer(D3D12Device* InDevice, Uint32 InSizeInBytes, Uint32 InStride, Uint32 InUsage)
		: VertexBuffer(InSizeInBytes, InStride, InUsage)
		, D3D12Buffer(InDevice)
		, VertexBufferView()
	{
	}
	
	~D3D12VertexBuffer() = default;

	// Map
	virtual VoidPtr Map(const Range* MappedRange) override
	{
		return D3D12Resource::Map(MappedRange);
	}

	virtual void Unmap(const Range* WrittenRange) override
	{
		D3D12Resource::Unmap(WrittenRange);
	}

	virtual Uint64 GetRequiredAlignment() const override final
	{
		return 1;
	}

	FORCEINLINE const D3D12_VERTEX_BUFFER_VIEW& GetView() const
	{
		return VertexBufferView;
	}

private:
	D3D12_VERTEX_BUFFER_VIEW VertexBufferView;
};

/*
* D3D12IndexBuffer
*/

class D3D12IndexBuffer : public IndexBuffer, public D3D12Buffer
{
	friend class D3D12RenderingAPI;

public:
	inline D3D12IndexBuffer(D3D12Device* InDevice, Uint32 InSizeInBytes, EIndexFormat InIndexFormat, Uint32 InUsage)
		: IndexBuffer(InSizeInBytes, InIndexFormat, InUsage)
		, D3D12Buffer(InDevice)
		, IndexBufferView()
	{
	}

	~D3D12IndexBuffer() = default;

	// Map
	virtual VoidPtr Map(const Range* MappedRange) override
	{
		return D3D12Resource::Map(MappedRange);
	}

	virtual void Unmap(const Range* WrittenRange) override
	{
		D3D12Resource::Unmap(WrittenRange);
	}

	virtual Uint64 GetRequiredAlignment() const override final
	{
		return 1;
	}

	FORCEINLINE const D3D12_INDEX_BUFFER_VIEW& GetView() const
	{
		return IndexBufferView;
	}

private:
	D3D12_INDEX_BUFFER_VIEW IndexBufferView;
};

/*
* D3D12ConstantBuffer
*/

class D3D12ConstantBuffer : public ConstantBuffer, public D3D12Buffer
{
	friend class D3D12RenderingAPI;

public:
	inline D3D12ConstantBuffer(D3D12Device* InDevice, Uint32 InSizeInBytes, Uint32 InUsage)
		: ConstantBuffer(InSizeInBytes, InUsage)
		, D3D12Buffer(InDevice)
		, View(nullptr)
	{
	}

<<<<<<< HEAD
	~D3D12ConstantBuffer() = default;
=======
	FORCEINLINE Void* Map()
	{
		Void* HostMemory = nullptr;
		if (SUCCEEDED(Resource->Map(0, nullptr, &HostMemory)))
		{
			return HostMemory;
		}
		else
		{
			return nullptr;
		}
	}

	FORCEINLINE void Unmap()
	{
		Resource->Unmap(0, nullptr);
	}
>>>>>>> 9dae4cf0

	// Map
	virtual VoidPtr Map(const Range* MappedRange) override
	{
		return D3D12Resource::Map(MappedRange);
	}

	virtual void Unmap(const Range* WrittenRange) override
	{
		D3D12Resource::Unmap(WrittenRange);
	}

<<<<<<< HEAD
	virtual Uint64 GetRequiredAlignment() const override final
=======
	FORCEINLINE UInt32 GetSizeInBytes() const
>>>>>>> 9dae4cf0
	{
		return D3D12_CONSTANT_BUFFER_DATA_PLACEMENT_ALIGNMENT;
	}

private:
	class D3D12ConstantBufferView* View;
};

/*
* D3D12StructuredBuffer
*/

class D3D12StructuredBuffer : public StructuredBuffer, public D3D12Buffer
{
	friend class D3D12RenderingAPI;

<<<<<<< HEAD
public:
	inline D3D12StructuredBuffer(D3D12Device* InDevice, Uint32 InSizeInBytes, Uint32 InStride, Uint32 InUsage)
		: StructuredBuffer(InSizeInBytes, InStride, InUsage)
		, D3D12Buffer(InDevice)
	{
	}

	~D3D12StructuredBuffer() = default;

	// Map
	virtual VoidPtr Map(const Range* MappedRange) override
	{
		return D3D12Resource::Map(MappedRange);
	}

	virtual void Unmap(const Range* WrittenRange) override
	{
		D3D12Resource::Unmap(WrittenRange);
	}

	virtual Uint64 GetRequiredAlignment() const override final
	{
		return 1;
	}
};

/*
* Cast a buffer to correct type
*/

inline D3D12Buffer* D3D12BufferCast(Buffer* Buffer)
{
	if (Buffer->AsVertexBuffer())
	{
		return static_cast<D3D12VertexBuffer*>(Buffer);
	}
	else if (Buffer->AsIndexBuffer())
	{
		return static_cast<D3D12IndexBuffer*>(Buffer);
	}
	else if (Buffer->AsConstantBuffer())
	{
		return static_cast<D3D12ConstantBuffer*>(Buffer);
	}
	else if (Buffer->AsStructuredBuffer())
	{
		return static_cast<D3D12StructuredBuffer*>(Buffer);
	}
	else
	{
		return nullptr;
	}
}

inline const D3D12Buffer* D3D12BufferCast(const Buffer* Buffer)
{
	if (Buffer->AsVertexBuffer())
	{
		return static_cast<const D3D12VertexBuffer*>(Buffer);
	}
	else if (Buffer->AsIndexBuffer())
	{
		return static_cast<const D3D12IndexBuffer*>(Buffer);
	}
	else if (Buffer->AsConstantBuffer())
	{
		return static_cast<const D3D12ConstantBuffer*>(Buffer);
	}
	else if (Buffer->AsStructuredBuffer())
	{
		return static_cast<const D3D12StructuredBuffer*>(Buffer);
	}
	else
	{
		return nullptr;
	}
}
=======
	UInt32 SizeInBytes = 0;
};
>>>>>>> 9dae4cf0
<|MERGE_RESOLUTION|>--- conflicted
+++ resolved
@@ -9,7 +9,6 @@
 
 class D3D12Buffer : public D3D12Resource
 {
-<<<<<<< HEAD
 public:
 	inline D3D12Buffer::D3D12Buffer(D3D12Device* InDevice)
 		: D3D12Resource(InDevice)
@@ -22,13 +21,6 @@
 	{
 		return Desc.Width;
 	}
-=======
-	std::string				Name;
-	D3D12_RESOURCE_FLAGS	Flags;
-	UInt32					SizeInBytes;
-	D3D12_RESOURCE_STATES	InitalState;
-	EMemoryType				MemoryType;
->>>>>>> 9dae4cf0
 };
 
 /*
@@ -133,44 +125,20 @@
 	{
 	}
 
-<<<<<<< HEAD
 	~D3D12ConstantBuffer() = default;
-=======
-	FORCEINLINE Void* Map()
-	{
-		Void* HostMemory = nullptr;
-		if (SUCCEEDED(Resource->Map(0, nullptr, &HostMemory)))
-		{
-			return HostMemory;
-		}
-		else
-		{
-			return nullptr;
-		}
-	}
-
-	FORCEINLINE void Unmap()
-	{
-		Resource->Unmap(0, nullptr);
-	}
->>>>>>> 9dae4cf0
-
-	// Map
-	virtual VoidPtr Map(const Range* MappedRange) override
-	{
-		return D3D12Resource::Map(MappedRange);
-	}
-
-	virtual void Unmap(const Range* WrittenRange) override
-	{
-		D3D12Resource::Unmap(WrittenRange);
-	}
-
-<<<<<<< HEAD
-	virtual Uint64 GetRequiredAlignment() const override final
-=======
-	FORCEINLINE UInt32 GetSizeInBytes() const
->>>>>>> 9dae4cf0
+
+	// Map
+	virtual VoidPtr Map(const Range* MappedRange) override
+	{
+		return D3D12Resource::Map(MappedRange);
+	}
+
+	virtual void Unmap(const Range* WrittenRange) override
+	{
+		D3D12Resource::Unmap(WrittenRange);
+	}
+
+	virtual Uint64 GetRequiredAlignment() const override final
 	{
 		return D3D12_CONSTANT_BUFFER_DATA_PLACEMENT_ALIGNMENT;
 	}
@@ -187,7 +155,6 @@
 {
 	friend class D3D12RenderingAPI;
 
-<<<<<<< HEAD
 public:
 	inline D3D12StructuredBuffer(D3D12Device* InDevice, Uint32 InSizeInBytes, Uint32 InStride, Uint32 InUsage)
 		: StructuredBuffer(InSizeInBytes, InStride, InUsage)
@@ -264,8 +231,4 @@
 	{
 		return nullptr;
 	}
-}
-=======
-	UInt32 SizeInBytes = 0;
-};
->>>>>>> 9dae4cf0
+}