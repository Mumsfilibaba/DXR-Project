#pragma once
#include "D3D12DeviceChild.h"

#include "Containers/TArray.h"

/*
* D3D12OfflineDescriptorHeap
*/

class D3D12OfflineDescriptorHeap : public D3D12DeviceChild
{
	struct FreeRange
	{
	public:
		FreeRange()
			: Begin({ 0 })
			, End({ 0 })
		{
		}

		FreeRange(D3D12_CPU_DESCRIPTOR_HANDLE InBegin, D3D12_CPU_DESCRIPTOR_HANDLE InEnd)
			: Begin(InBegin)
			, End(InEnd)
		{
		}

		bool IsValid() const
		{
			return Begin.ptr < End.ptr;
		}

	public:
		D3D12_CPU_DESCRIPTOR_HANDLE Begin;
		D3D12_CPU_DESCRIPTOR_HANDLE End;
	};

	struct DescriptorHeap
	{
	public:
		DescriptorHeap()
			: Heap(nullptr)
			, FreeList()
		{
		}

		DescriptorHeap(Microsoft::WRL::ComPtr<ID3D12DescriptorHeap>& InHeap, FreeRange FirstRange)
			: Heap(InHeap)
			, FreeList()
		{
			VALIDATE(InHeap != nullptr);
			CPUStart = InHeap->GetCPUDescriptorHandleForHeapStart();

			FreeList.EmplaceBack(FirstRange);
		}

	public:
		Microsoft::WRL::ComPtr<ID3D12DescriptorHeap>	Heap;
		D3D12_CPU_DESCRIPTOR_HANDLE						CPUStart;
		TArray<FreeRange>								FreeList;
	};

public:
	D3D12OfflineDescriptorHeap(D3D12Device* InDevice, D3D12_DESCRIPTOR_HEAP_TYPE InType);
	~D3D12OfflineDescriptorHeap();

	D3D12_CPU_DESCRIPTOR_HANDLE Allocate(UInt32& OutHeapIndex);
	void Free(D3D12_CPU_DESCRIPTOR_HANDLE Handle, UInt32 HeapIndex);

	void SetName(const std::string& InName);

	FORCEINLINE D3D12_DESCRIPTOR_HEAP_TYPE GetType() const
	{
		return Type;
	}

	FORCEINLINE Uint32 GetDescriptorSize() const
	{
		return DescriptorSize;
	}

private:
	void AllocateHeap();

private:
	TArray<DescriptorHeap> Heaps;
	std::wstring Name;

<<<<<<< HEAD
	D3D12_DESCRIPTOR_HEAP_TYPE Type;
	Uint32 DescriptorSize = 0;
=======
	D3D12_DESCRIPTOR_HEAP_TYPE	Type;
	UInt32						DescriptorSize = 0;
>>>>>>> 9dae4cf0
};

/*
* D3D12OnlineDescriptorHeap
*/

class D3D12OnlineDescriptorHeap : public D3D12DeviceChild
{
public:
	D3D12OnlineDescriptorHeap(D3D12Device* InDevice, UInt32 InDescriptorCount, D3D12_DESCRIPTOR_HEAP_TYPE InType);
	~D3D12OnlineDescriptorHeap();

	bool Initialize();
	
	UInt32 AllocateSlots(UInt32 NumSlots);

	FORCEINLINE void SetName(const std::string& InName)
	{
		std::wstring WideName = ConvertToWide(InName);
		Heap->SetName(WideName.c_str());
	}

	FORCEINLINE D3D12_CPU_DESCRIPTOR_HANDLE GetCPUSlotAt(UInt32 Slot) const
	{
		return { CPUHeapStart.ptr + (Slot * DescriptorSize) };
	}

	FORCEINLINE D3D12_GPU_DESCRIPTOR_HANDLE GetGPUSlotAt(UInt32 Slot) const
	{
		return { GPUHeapStart.ptr + (Slot * DescriptorSize) };
	}

	FORCEINLINE UInt32 GetDescriptorSize() const
	{
		return DescriptorSize;
	}
	
	FORCEINLINE ID3D12DescriptorHeap* GetHeap() const
	{
		return Heap.Get();
	}

private:
	Microsoft::WRL::ComPtr<ID3D12DescriptorHeap> Heap;

	D3D12_CPU_DESCRIPTOR_HANDLE	CPUHeapStart;
	D3D12_GPU_DESCRIPTOR_HANDLE	GPUHeapStart;
	D3D12_DESCRIPTOR_HEAP_TYPE	Type;

	UInt32 DescriptorSize	= 0;
	UInt32 CurrentSlot		= 0;
	UInt32 DescriptorCount	= 0;
};

/*
* D3D12DescriptorTable
*/

class D3D12DescriptorTable
{
public:
	D3D12DescriptorTable(D3D12Device* InDevice, UInt32 InDescriptorCount);
	~D3D12DescriptorTable();

	void CopyDescriptors();
	
	void SetUnorderedAccessView(class D3D12UnorderedAccessView* View, UInt32 SlotIndex);
	void SetConstantBufferView(class D3D12ConstantBufferView* View, UInt32 SlotIndex);
	void SetShaderResourceView(class D3D12ShaderResourceView* View, UInt32 SlotIndex);

	FORCEINLINE D3D12_CPU_DESCRIPTOR_HANDLE GetCPUTableStartHandle() const
	{
		return CPUTableStart;
	}

	FORCEINLINE D3D12_GPU_DESCRIPTOR_HANDLE GetGPUTableStartHandle() const
	{
		return GPUTableStart;
	}

	FORCEINLINE D3D12_CPU_DESCRIPTOR_HANDLE GetCPUTableHandle(UInt32 DescriptorIndex) const
	{
		return { CPUTableStart.ptr + (DescriptorSize * DescriptorIndex) };
	}

	FORCEINLINE D3D12_GPU_DESCRIPTOR_HANDLE GetGPUTableHandle(UInt32 DescriptorIndex) const
	{
		return { GPUTableStart.ptr + (DescriptorSize * DescriptorIndex) };
	}

private:
	D3D12Device* Device = nullptr;
	
	TArray<D3D12_CPU_DESCRIPTOR_HANDLE> OfflineHandles;

	TUniquePtr<D3D12ShaderResourceView> NULLView;

	D3D12_CPU_DESCRIPTOR_HANDLE	CPUTableStart;
	D3D12_GPU_DESCRIPTOR_HANDLE	GPUTableStart;

	UInt32	DescriptorSize		= 0;
	UInt32	StartDescriptorSlot	= 0;
	UInt32	DescriptorCount		= 0;
	bool	IsDirty				= true;
};<|MERGE_RESOLUTION|>--- conflicted
+++ resolved
@@ -85,13 +85,8 @@
 	TArray<DescriptorHeap> Heaps;
 	std::wstring Name;
 
-<<<<<<< HEAD
 	D3D12_DESCRIPTOR_HEAP_TYPE Type;
 	Uint32 DescriptorSize = 0;
-=======
-	D3D12_DESCRIPTOR_HEAP_TYPE	Type;
-	UInt32						DescriptorSize = 0;
->>>>>>> 9dae4cf0
 };
 
 /*
