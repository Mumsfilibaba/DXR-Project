#include "D3D12SwapChain.h"
#include "D3D12Device.h"
#include "D3D12CommandQueue.h"

#include "Windows/WindowsWindow.h"

D3D12SwapChain::D3D12SwapChain(D3D12Device* InDevice)
	: D3D12DeviceChild(InDevice)
	, Window(nullptr)
	, SwapChain()
	, Width(0)
	, Height(0)
	, Flags(0)
{
}

D3D12SwapChain::~D3D12SwapChain()
{
}

bool D3D12SwapChain::CreateSwapChain(IDXGIFactory2* Factory, const TSharedRef<WindowsWindow>& InWindow, D3D12CommandQueue* Queue)
{
	using namespace Microsoft::WRL;

	// Save the flags
	Flags = Device->IsTearingSupported() ? DXGI_SWAP_CHAIN_FLAG_ALLOW_TEARING : 0;

	WindowShape Shape;
	InWindow->GetWindowShape(Shape);

	Width	= Shape.Width;
	Height	= Shape.Height;

	// Create a descriptor for the swap chain.
	DXGI_SWAP_CHAIN_DESC1 SwapChainDesc = {};
	SwapChainDesc.Width					= Width;
	SwapChainDesc.Height				= Height;
	SwapChainDesc.Format				= GetSurfaceFormat();
	SwapChainDesc.BufferUsage			= DXGI_USAGE_RENDER_TARGET_OUTPUT;
	SwapChainDesc.BufferCount			= GetSurfaceCount();
	SwapChainDesc.SampleDesc.Count		= 1;
	SwapChainDesc.SampleDesc.Quality	= 0;
	SwapChainDesc.Scaling				= DXGI_SCALING_STRETCH;
	SwapChainDesc.SwapEffect			= DXGI_SWAP_EFFECT_FLIP_DISCARD;
	SwapChainDesc.AlphaMode				= DXGI_ALPHA_MODE_IGNORE;
	SwapChainDesc.Flags					= Flags;

	ComPtr<IDXGISwapChain1> TempSwapChain;
	HRESULT hResult = Factory->CreateSwapChainForHwnd(Queue->GetQueue(), InWindow->GetHandle(), &SwapChainDesc, nullptr, nullptr, &TempSwapChain);
	if (SUCCEEDED(hResult))
	{
		hResult = TempSwapChain.As<IDXGISwapChain3>(&SwapChain);
		if (SUCCEEDED(hResult))
		{
			// Disable Alt+Enter for this SwapChain/Window
			Factory->MakeWindowAssociation(InWindow->GetHandle(), DXGI_MWA_NO_ALT_ENTER);

			LOG_INFO("[D3D12SwapChain]: Created SwapChain");
			return true;
		}
		else
		{
			LOG_ERROR("[D3D12SwapChain]: FAILED to retrive IDXGISwapChain3");
			return false;
		}
	}
	else
	{
		LOG_ERROR("[D3D12SwapChain]: FAILED to create SwapChain");
		return false;
	}
}

bool D3D12SwapChain::Resize(UInt32 InWidth, UInt32 InHeight)
{
	if (InWidth == 0 || InHeight == 0)
	{
		LOG_ERROR("[D3D12SwapChain]: Resize FAILED. Width or Height cannot be zero");
		return false;
	}

	if (InWidth == Width && InHeight == Height)
	{
		LOG_ERROR("[D3D12SwapChain]: Resize FAILED. Width or Height is the same");
		return false;
	}

	HRESULT Result = SwapChain->ResizeBuffers(0, InWidth, InHeight, DXGI_FORMAT_UNKNOWN, Flags);
	if (SUCCEEDED(Result))
	{
		Width	= InWidth;
		Height	= InHeight;
<<<<<<< HEAD
=======

		LOG_ERROR("[D3D12SwapChain]: Resize. Width=" + std::to_string(Width) + ", Height=" + std::to_string(Height));

		RetriveSwapChainSurfaces();
>>>>>>> 9dae4cf0
		return true;
	}
	else
	{
		LOG_WARNING("[D3D12SwapChain]: Resize FAILED");
		return false;
	}
}

UInt32 D3D12SwapChain::GetCurrentBackBufferIndex() const
{
	return SwapChain->GetCurrentBackBufferIndex();
}

bool D3D12SwapChain::Present(UInt32 SyncInterval)
{
	return SUCCEEDED(SwapChain->Present(SyncInterval, 0));
}

<<<<<<< HEAD
//void D3D12SwapChain::RetriveSwapChainSurfaces()
//{
//	using namespace Microsoft::WRL;
//
//	if (BackBuffers.Size() < GetSurfaceCount())
//	{
//		BackBuffers.Resize(GetSurfaceCount());
//	}
//
//	if (BackBuffersViews.Size() < GetSurfaceCount())
//	{
//		BackBuffersViews.Resize(GetSurfaceCount());
//	}
//
//	Uint32 BufferID = 0;
//	ComPtr<ID3D12Resource> Resource;
//	for (TSharedPtr<D3D12Texture2D>& Buffer : BackBuffers)
//	{
//		HRESULT hResult = SwapChain->GetBuffer(BufferID, IID_PPV_ARGS(&Resource));
//		if (SUCCEEDED(hResult))
//		{
//			if (!Buffer)
//			{
//				Buffer = TSharedPtr<D3D12Texture>(new D3D12Texture(Device));
//			}
//
//			if (Buffer->D3D12Resource::Initialize(Resource.Get()))
//			{
//				D3D12_RENDER_TARGET_VIEW_DESC RtvDesc = { };
//				RtvDesc.ViewDimension			= D3D12_RTV_DIMENSION_TEXTURE2D;
//				RtvDesc.Format					= GetSurfaceFormat();
//				RtvDesc.Texture2D.MipSlice		= 0;
//				RtvDesc.Texture2D.PlaneSlice	= 0;
//
//				if (!BackBuffersViews[BufferID])
//				{
//					BackBuffersViews[BufferID] = TSharedPtr<D3D12RenderTargetView>(new D3D12RenderTargetView(Device, Resource.Get(), &RtvDesc));
//				}
//				else
//				{
//					BackBuffersViews[BufferID]->CreateView(Resource.Get(), &RtvDesc);
//				}
//
//				Buffer->SetName("BackBuffer[" + std::to_string(BufferID) + "]");
//				//Buffer->SetRenderTargetView(BackBuffersViews[BufferID], 0);
//			}
//
//			BufferID++;
//		}
//		else
//		{
//			LOG_ERROR("[D3D12SwapChain]: FAILED to retrive SwapChain Buffer");
//			break;
//		}
//	}
//}
=======
void D3D12SwapChain::SetDebugName(const std::string& Name)
{
	SwapChain->SetPrivateData(WKPDID_D3DDebugObjectName, static_cast<UINT>(Name.size()), Name.data());
}

void D3D12SwapChain::RetriveSwapChainSurfaces()
{
	using namespace Microsoft::WRL;

	if (BackBuffers.Size() < GetSurfaceCount())
	{
		BackBuffers.Resize(GetSurfaceCount());
	}

	if (BackBuffersViews.Size() < GetSurfaceCount())
	{
		BackBuffersViews.Resize(GetSurfaceCount());
	}

	UInt32 BufferID = 0;
	ComPtr<ID3D12Resource> Resource;
	for (TSharedPtr<D3D12Texture>& Buffer : BackBuffers)
	{
		HRESULT hResult = SwapChain->GetBuffer(BufferID, IID_PPV_ARGS(&Resource));
		if (SUCCEEDED(hResult))
		{
			if (!Buffer)
			{
				Buffer = TSharedPtr<D3D12Texture>(new D3D12Texture(Device));
			}

			if (Buffer->D3D12Resource::Initialize(Resource.Get()))
			{
				D3D12_RENDER_TARGET_VIEW_DESC RtvDesc = { };
				RtvDesc.ViewDimension			= D3D12_RTV_DIMENSION_TEXTURE2D;
				RtvDesc.Format					= GetSurfaceFormat();
				RtvDesc.Texture2D.MipSlice		= 0;
				RtvDesc.Texture2D.PlaneSlice	= 0;

				if (!BackBuffersViews[BufferID])
				{
					BackBuffersViews[BufferID] = TSharedPtr<D3D12RenderTargetView>(new D3D12RenderTargetView(Device, Resource.Get(), &RtvDesc));
				}
				else
				{
					BackBuffersViews[BufferID]->CreateView(Resource.Get(), &RtvDesc);
				}

				Buffer->SetDebugName("BackBuffer[" + std::to_string(BufferID) + "]");
				Buffer->SetRenderTargetView(BackBuffersViews[BufferID], 0);
			}

			BufferID++;
		}
		else
		{
			LOG_ERROR("[D3D12SwapChain]: FAILED to retrive SwapChain Buffer");
			break;
		}
	}
}

void D3D12SwapChain::ReleaseSurfaces()
{
	using namespace Microsoft::WRL;

	for (TSharedPtr<D3D12Texture>& Buffer : BackBuffers)
	{
		Buffer.Reset();
	}

	for (TSharedPtr<D3D12RenderTargetView>& View : BackBuffersViews)
	{
		View->ResetResource();
	}
}
>>>>>>> 9dae4cf0
<|MERGE_RESOLUTION|>--- conflicted
+++ resolved
@@ -3,6 +3,10 @@
 #include "D3D12CommandQueue.h"
 
 #include "Windows/WindowsWindow.h"
+
+/*
+* D3D12SwapChain
+*/
 
 D3D12SwapChain::D3D12SwapChain(D3D12Device* InDevice)
 	: D3D12DeviceChild(InDevice)
@@ -90,13 +94,6 @@
 	{
 		Width	= InWidth;
 		Height	= InHeight;
-<<<<<<< HEAD
-=======
-
-		LOG_ERROR("[D3D12SwapChain]: Resize. Width=" + std::to_string(Width) + ", Height=" + std::to_string(Height));
-
-		RetriveSwapChainSurfaces();
->>>>>>> 9dae4cf0
 		return true;
 	}
 	else
@@ -116,7 +113,6 @@
 	return SUCCEEDED(SwapChain->Present(SyncInterval, 0));
 }
 
-<<<<<<< HEAD
 //void D3D12SwapChain::RetriveSwapChainSurfaces()
 //{
 //	using namespace Microsoft::WRL;
@@ -172,82 +168,4 @@
 //			break;
 //		}
 //	}
-//}
-=======
-void D3D12SwapChain::SetDebugName(const std::string& Name)
-{
-	SwapChain->SetPrivateData(WKPDID_D3DDebugObjectName, static_cast<UINT>(Name.size()), Name.data());
-}
-
-void D3D12SwapChain::RetriveSwapChainSurfaces()
-{
-	using namespace Microsoft::WRL;
-
-	if (BackBuffers.Size() < GetSurfaceCount())
-	{
-		BackBuffers.Resize(GetSurfaceCount());
-	}
-
-	if (BackBuffersViews.Size() < GetSurfaceCount())
-	{
-		BackBuffersViews.Resize(GetSurfaceCount());
-	}
-
-	UInt32 BufferID = 0;
-	ComPtr<ID3D12Resource> Resource;
-	for (TSharedPtr<D3D12Texture>& Buffer : BackBuffers)
-	{
-		HRESULT hResult = SwapChain->GetBuffer(BufferID, IID_PPV_ARGS(&Resource));
-		if (SUCCEEDED(hResult))
-		{
-			if (!Buffer)
-			{
-				Buffer = TSharedPtr<D3D12Texture>(new D3D12Texture(Device));
-			}
-
-			if (Buffer->D3D12Resource::Initialize(Resource.Get()))
-			{
-				D3D12_RENDER_TARGET_VIEW_DESC RtvDesc = { };
-				RtvDesc.ViewDimension			= D3D12_RTV_DIMENSION_TEXTURE2D;
-				RtvDesc.Format					= GetSurfaceFormat();
-				RtvDesc.Texture2D.MipSlice		= 0;
-				RtvDesc.Texture2D.PlaneSlice	= 0;
-
-				if (!BackBuffersViews[BufferID])
-				{
-					BackBuffersViews[BufferID] = TSharedPtr<D3D12RenderTargetView>(new D3D12RenderTargetView(Device, Resource.Get(), &RtvDesc));
-				}
-				else
-				{
-					BackBuffersViews[BufferID]->CreateView(Resource.Get(), &RtvDesc);
-				}
-
-				Buffer->SetDebugName("BackBuffer[" + std::to_string(BufferID) + "]");
-				Buffer->SetRenderTargetView(BackBuffersViews[BufferID], 0);
-			}
-
-			BufferID++;
-		}
-		else
-		{
-			LOG_ERROR("[D3D12SwapChain]: FAILED to retrive SwapChain Buffer");
-			break;
-		}
-	}
-}
-
-void D3D12SwapChain::ReleaseSurfaces()
-{
-	using namespace Microsoft::WRL;
-
-	for (TSharedPtr<D3D12Texture>& Buffer : BackBuffers)
-	{
-		Buffer.Reset();
-	}
-
-	for (TSharedPtr<D3D12RenderTargetView>& View : BackBuffersViews)
-	{
-		View->ResetResource();
-	}
-}
->>>>>>> 9dae4cf0
+//}