--- conflicted
+++ resolved
@@ -50,12 +50,8 @@
 		return (ModifierMask & MODIFIER_FLAG_NUM_LOCK);
 	}
 
-<<<<<<< HEAD
-	Uint32 ModifierMask = 0;
-=======
 private:
 	UInt32 ModifierMask = 0;
->>>>>>> 9dae4cf0
 };
 
 /*
