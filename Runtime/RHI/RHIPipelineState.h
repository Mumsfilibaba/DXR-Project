--- conflicted
+++ resolved
@@ -787,10 +787,6 @@
 
 struct FRHIVertexInputLayoutInitializer
 {
-<<<<<<< HEAD
-public:
-=======
->>>>>>> 62445a03
     FRHIVertexInputLayoutInitializer()
         : Elements()
     { }
