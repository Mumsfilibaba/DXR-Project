--- conflicted
+++ resolved
@@ -127,7 +127,6 @@
             Region.origin = { 0, 0, 0 };
             Region.size   = { NSUInteger(Extent.x), NSUInteger(Extent.y), 1 };
             
-<<<<<<< HEAD
             @autoreleasepool
             {
                 id<MTLBuffer> StagingBuffer = [Device newBufferWithLength:InitialData->Size options:MTLResourceOptionCPUCacheModeDefault];
@@ -154,34 +153,34 @@
                 // TODO: we do not want to wait here
                 [CommandBuffer commit];
                 [CommandBuffer waitUntilCompleted];
-=======
-            id<MTLBuffer> StagingBuffer = [Device newBufferWithLength:InitialData->Size options:MTLResourceOptionCPUCacheModeDefault];
-            CMemory::Memcpy(StagingBuffer.contents, InitialData->TextureData, InitialData->Size);
->>>>>>> 4c41fc60
+
+                id<MTLBuffer> StagingBuffer = [Device newBufferWithLength:InitialData->Size options:MTLResourceOptionCPUCacheModeDefault];
+                FMemory::Memcpy(StagingBuffer.contents, InitialData->TextureData, InitialData->Size);
+                
+                id<MTLCommandQueue>       CommandQueue  = GetDeviceContext()->GetMTLCommandQueue();
+                id<MTLCommandBuffer>      CommandBuffer = [CommandQueue commandBuffer];
+                id<MTLBlitCommandEncoder> CopyEncoder   = [CommandBuffer blitCommandEncoder];
+                
+                const NSUInteger BytesPerRow = NSUInteger(Extent.x) * GetByteStrideFromFormat(Initializer.Format);
+                
+                [CopyEncoder copyFromBuffer:StagingBuffer
+                            sourceOffset:0
+                        sourceBytesPerRow:BytesPerRow
+                        sourceBytesPerImage:0
+                                sourceSize:Region.size
+                                toTexture:NewMTLTexture
+                        destinationSlice:0
+                        destinationLevel:0
+                        destinationOrigin:Region.origin];
+                
+                [CopyEncoder endEncoding];
+
+                // TODO: we do not want to wait here
+                [CommandBuffer commit];
+                [CommandBuffer waitUntilCompleted];
             
-            id<MTLCommandQueue>       CommandQueue  = GetDeviceContext()->GetMTLCommandQueue();
-            id<MTLCommandBuffer>      CommandBuffer = [CommandQueue commandBuffer];
-            id<MTLBlitCommandEncoder> CopyEncoder   = [CommandBuffer blitCommandEncoder];
-            
-            const NSUInteger BytesPerRow = NSUInteger(Extent.x) * GetByteStrideFromFormat(Initializer.Format);
-            
-            [CopyEncoder copyFromBuffer:StagingBuffer
-                           sourceOffset:0
-                      sourceBytesPerRow:BytesPerRow
-                    sourceBytesPerImage:0
-                             sourceSize:Region.size
-                              toTexture:NewMTLTexture
-                       destinationSlice:0
-                       destinationLevel:0
-                      destinationOrigin:Region.origin];
-            
-            [CopyEncoder endEncoding];
-
-            // TODO: we do not want to wait here
-            [CommandBuffer commit];
-            [CommandBuffer waitUntilCompleted];
-        
-            [StagingBuffer release];
+                [StagingBuffer release];
+            }
         }
     }
     
@@ -248,7 +247,6 @@
         }
         else
         {
-<<<<<<< HEAD
             @autoreleasepool
             {
                 id<MTLBuffer> StagingBuffer = [Device newBufferWithLength:InitialData->Size options:MTLResourceOptionCPUCacheModeDefault];
@@ -269,28 +267,28 @@
                 // TODO: we do not want to wait here
                 [CommandBuffer commit];
                 [CommandBuffer waitUntilCompleted];
-=======
-            id<MTLBuffer> StagingBuffer = [Device newBufferWithLength:InitialData->Size options:MTLResourceOptionCPUCacheModeDefault];
-            CMemory::Memcpy(StagingBuffer.contents, InitialData->BufferData, InitialData->Size);
+
+                id<MTLBuffer> StagingBuffer = [Device newBufferWithLength:InitialData->Size options:MTLResourceOptionCPUCacheModeDefault];
+                CMemory::Memcpy(StagingBuffer.contents, InitialData->BufferData, InitialData->Size);
+                
+                id<MTLCommandQueue>       CommandQueue  = GetDeviceContext()->GetMTLCommandQueue();
+                id<MTLCommandBuffer>      CommandBuffer = [CommandQueue commandBuffer];
+                id<MTLBlitCommandEncoder> CopyEncoder   = [CommandBuffer blitCommandEncoder];
+                
+                [CopyEncoder copyFromBuffer:StagingBuffer
+                            sourceOffset:0
+                                toBuffer:NewMTLBuffer
+                        destinationOffset:0
+                                    size:InitialData->Size];
+                
+                [CopyEncoder endEncoding];
+
+                // TODO: we do not want to wait here
+                [CommandBuffer commit];
+                [CommandBuffer waitUntilCompleted];
             
-            id<MTLCommandQueue>       CommandQueue  = GetDeviceContext()->GetMTLCommandQueue();
-            id<MTLCommandBuffer>      CommandBuffer = [CommandQueue commandBuffer];
-            id<MTLBlitCommandEncoder> CopyEncoder   = [CommandBuffer blitCommandEncoder];
->>>>>>> 4c41fc60
-            
-            [CopyEncoder copyFromBuffer:StagingBuffer
-                           sourceOffset:0
-                               toBuffer:NewMTLBuffer
-                      destinationOffset:0
-                                   size:InitialData->Size];
-            
-            [CopyEncoder endEncoding];
-
-            // TODO: we do not want to wait here
-            [CommandBuffer commit];
-            [CommandBuffer waitUntilCompleted];
-        
-            [StagingBuffer release];
+                [StagingBuffer release];
+            }
         }
     }
     
