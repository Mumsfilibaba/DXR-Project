#include "MetalCommandContext.h"
#include "MetalDeviceContext.h"
#include "MetalBuffer.h"
#include "MetalTexture.h"
#include "MetalViewport.h"
#include "MetalPipelineState.h"

#pragma clang diagnostic push
#pragma clang diagnostic ignored "-Wunused-parameter"

/*///////////////////////////////////////////////////////////////////////////////////////////////*/
// FMetalCommandContext

FMetalCommandContext::FMetalCommandContext(FMetalDeviceContext* InDeviceContext)
    : FMetalObject(InDeviceContext)
    , IRHICommandContext()
    , CommandBuffer(nil)
    , GraphicsEncoder(nil)
{
    ClearState();
}

FMetalCommandContext* FMetalCommandContext::CreateMetalContext(FMetalDeviceContext* InDeviceContext)
{ 
    return dbg_new FMetalCommandContext(InDeviceContext);
}

void FMetalCommandContext::StartContext() 
{
    Check(CommandBuffer == nil);
    
    id<MTLCommandQueue> CommandQueue = GetDeviceContext()->GetMTLCommandQueue();
    CommandBuffer = [CommandQueue commandBuffer];
}

void FMetalCommandContext::FinishContext()
{
    Check(CommandBuffer != nil);
    
    CopyContext.FinishContext();
    
    [CommandBuffer commit];
    [CommandBuffer release];
    
    CommandBuffer = nil;
}

void FMetalCommandContext::BeginTimeStamp(FRHITimestampQuery* Profiler, uint32 Index)
{
}

void FMetalCommandContext::EndTimeStamp(FRHITimestampQuery* Profiler, uint32 Index)
{
}

void FMetalCommandContext::ClearRenderTargetView(const FRHIRenderTargetView& RenderTargetView, const FVector4& ClearColor)
{
    SCOPED_AUTORELEASE_POOL();
    
    FMetalTexture*  RTVTexture = GetMetalTexture(RenderTargetView.Texture);
    FMetalViewport* Viewport   = RTVTexture ? RTVTexture->GetViewport() : nullptr;
    
    MTLRenderPassDescriptor* RenderPassDescriptor = [MTLRenderPassDescriptor new];
    
    MTLRenderPassColorAttachmentDescriptor* ColorAttachment = RenderPassDescriptor.colorAttachments[0];
    ColorAttachment.texture            = Viewport ? Viewport->GetDrawableTexture() : RTVTexture->GetMTLTexture();
    ColorAttachment.loadAction         = ConvertAttachmentLoadAction(RenderTargetView.LoadAction);
    ColorAttachment.clearColor         = MTLClearColorMake(RenderTargetView.ClearValue.R, RenderTargetView.ClearValue.G, RenderTargetView.ClearValue.B, RenderTargetView.ClearValue.A);
    ColorAttachment.level              = RenderTargetView.MipLevel;
    ColorAttachment.slice              = RenderTargetView.ArrayIndex;
    ColorAttachment.storeActionOptions = MTLStoreActionOptionNone;
    ColorAttachment.storeAction        = ConvertAttachmentStoreAction(RenderTargetView.StoreAction);
    
    if(!GraphicsEncoder)
    {
        GraphicsEncoder = [CommandBuffer renderCommandEncoderWithDescriptor:RenderPassDescriptor];
    }
    
    NSRelease(RenderPassDescriptor);
    
    [GraphicsEncoder endEncoding];
    GraphicsEncoder = nil;
}

void FMetalCommandContext::ClearDepthStencilView(const FRHIDepthStencilView& DepthStencilView, const float Depth, uint8 Stencil)
{
}

void FMetalCommandContext::ClearUnorderedAccessViewFloat(FRHIUnorderedAccessView* UnorderedAccessView, const FVector4& ClearColor)
{
}

void FMetalCommandContext::BeginRenderPass(const FRHIRenderPassInitializer& RenderPassInitializer)
{
    SCOPED_AUTORELEASE_POOL();
    
    Check(GraphicsEncoder == nil);
    
    CopyContext.FinishContext();

    FMetalTexture* DSVTexture = GetMetalTexture(RenderPassInitializer.DepthStencilView.Texture);
    METAL_ERROR_COND((RenderPassInitializer.NumRenderTargets > 0) || (DSVTexture != nullptr), "A RenderPass needs a valid RenderTargetView or DepthStencilView");
    
    MTLRenderPassDescriptor* RenderPassDescriptor = [MTLRenderPassDescriptor new];
    RenderPassDescriptor.defaultRasterSampleCount = 1;
    RenderPassDescriptor.renderTargetArrayLength  = 1;
    
    for (uint32 Index = 0; Index < RenderPassInitializer.NumRenderTargets; ++Index)
    {
        const FRHIRenderTargetView& RenderTargetView = RenderPassInitializer.RenderTargets[Index];
        
        FMetalTexture*  RTVTexture = GetMetalTexture(RenderTargetView.Texture);
        FMetalViewport* Viewport   = RTVTexture ? RTVTexture->GetViewport() : nullptr;
        
        MTLRenderPassColorAttachmentDescriptor* ColorAttachment = RenderPassDescriptor.colorAttachments[Index];
        ColorAttachment.texture            = Viewport ? Viewport->GetDrawableTexture() : RTVTexture->GetMTLTexture();
        ColorAttachment.loadAction         = ConvertAttachmentLoadAction(RenderTargetView.LoadAction);
        ColorAttachment.level              = RenderTargetView.MipLevel;
        ColorAttachment.slice              = RenderTargetView.ArrayIndex;
        ColorAttachment.storeActionOptions = MTLStoreActionOptionNone;
        ColorAttachment.storeAction        = ConvertAttachmentStoreAction(RenderTargetView.StoreAction);
        ColorAttachment.clearColor         = MTLClearColorMake(
            RenderTargetView.ClearValue.R,
            RenderTargetView.ClearValue.G,
            RenderTargetView.ClearValue.B,
            RenderTargetView.ClearValue.A);
    }

    if (DSVTexture)
    {
        const FRHIDepthStencilView& DepthStencilView = RenderPassInitializer.DepthStencilView;
        
        MTLRenderPassDepthAttachmentDescriptor* DepthAttachment = RenderPassDescriptor.depthAttachment;
        DepthAttachment.texture            = DSVTexture->GetMTLTexture();
        DepthAttachment.loadAction         = ConvertAttachmentLoadAction(DepthStencilView.LoadAction);
        DepthAttachment.clearDepth         = DepthStencilView.ClearValue.Depth;
        DepthAttachment.level              = DepthStencilView.MipLevel;
        DepthAttachment.slice              = DepthStencilView.ArrayIndex;
        DepthAttachment.storeActionOptions = MTLStoreActionOptionNone;
        DepthAttachment.storeAction        = ConvertAttachmentStoreAction(DepthStencilView.StoreAction);
    }
    
    // TODO: Stencil Attachment

    Check(RenderPassDescriptor != nil);
    GraphicsEncoder = [CommandBuffer renderCommandEncoderWithDescriptor:RenderPassDescriptor];
    [GraphicsEncoder retain];
    
    NSRelease(RenderPassDescriptor);
}

void FMetalCommandContext::EndRenderPass()
{
    Check(GraphicsEncoder != nil);
        
    [GraphicsEncoder endEncoding];
    NSRelease(GraphicsEncoder);
}

void FMetalCommandContext::SetViewport(float Width, float Height, float MinDepth, float MaxDepth, float x, float y)
{
    MTLViewport Viewport;
    Viewport.width   = Width;
    Viewport.height  = Height;
    Viewport.originX = x;
    Viewport.originY = y;
    Viewport.znear   = MinDepth;
    Viewport.zfar    = MaxDepth;
    
    CurrentViewport = Viewport;
}

void FMetalCommandContext::SetScissorRect(float Width, float Height, float x, float y)
{
    // TODO: ImGui is screwing something up here
    /*// Ensure that the size is correct;
    Width  = Width - x;
    Height = Height - y;
    
    MTLScissorRect ScissorRect;
    ScissorRect.width  = Width;
    ScissorRect.height = Height;
    ScissorRect.x      = x;
    ScissorRect.y      = y;
    
    [GraphicsEncoder setScissorRect:ScissorRect];*/
}

void FMetalCommandContext::SetBlendFactor(const FVector4& Color)
{
}

void FMetalCommandContext::SetVertexBuffers(const TArrayView<FRHIVertexBuffer* const> InVertexBuffers, uint32 BufferSlot)
{
    for (int32 BufferIndex = 0; BufferIndex < InVertexBuffers.GetSize(); ++BufferIndex)
    {
        const uint32 Index = BufferSlot + BufferIndex;
        
<<<<<<< HEAD
        CMetalVertexBuffer* CurrentBuffer = static_cast<CMetalVertexBuffer*>(VertexBuffers[Index]);
        CurrentVertexBuffers[Index] = CurrentBuffer ? CurrentBuffer->GetMTLBuffer() : nil;
=======
        FMetalVertexBuffer* Buffer  = static_cast<FMetalVertexBuffer*>(InVertexBuffers[Index]);
        CurrentVertexBuffers[Index] = Buffer ? Buffer->GetMTLBuffer() : nil;
>>>>>>> 62445a03
        CurrentVertexOffsets[Index] = 0;
    }
    
    CurrentVertexBufferRange = NSMakeRange(
        NMath::Min<uint32>(BufferSlot, CurrentVertexBufferRange.location), 
        NMath::Max<uint32>(InVertexBuffers.GetSize(), CurrentVertexBufferRange.length));
}

void FMetalCommandContext::SetIndexBuffer(FRHIIndexBuffer* IndexBuffer)
{
    CurrentIndexBuffer = MakeSharedRef<FMetalIndexBuffer>(IndexBuffer);
}

void FMetalCommandContext::SetPrimitiveTopology(EPrimitiveTopology PrimitveTopology)
{
    CurrentPrimitiveType = ConvertPrimitiveTopology(PrimitveTopology);
}

void FMetalCommandContext::SetGraphicsPipelineState(FRHIGraphicsPipelineState* PipelineState)
{
    CurrentGraphicsPipeline = MakeSharedRef<FMetalGraphicsPipelineState>(PipelineState);
}

void FMetalCommandContext::SetComputePipelineState(FRHIComputePipelineState* PipelineState)
{
}

void FMetalCommandContext::Set32BitShaderConstants(FRHIShader* Shader, const void* Shader32BitConstants, uint32 Num32BitConstants)
{
}

void FMetalCommandContext::SetShaderResourceView(FRHIShader* Shader, FRHIShaderResourceView* ShaderResourceView, uint32 ParameterIndex)
{
    FMetalShader* MetalShader = GetMetalShader(Shader);
    Check(MetalShader != nullptr);
    Check(ParameterIndex < kMaxSRVs);

    const EShaderVisibility Visibility = MetalShader->GetVisbility();
    CurrentSRVs[Visibility][ParameterIndex] = MakeSharedRef<FMetalShaderResourceView>(ShaderResourceView);
}

<<<<<<< HEAD
void CMetalCommandContext::SetShaderResourceViews(FRHIShader* Shader, FRHIShaderResourceView* const* ShaderResourceViews, uint32 NumShaderResourceViews, uint32 ParameterIndex)
=======
void FMetalCommandContext::SetShaderResourceViews(FRHIShader* Shader, const TArrayView<FRHIShaderResourceView* const> InShaderResourceViews, uint32 ParameterIndex)
>>>>>>> 62445a03
{
    FMetalShader* MetalShader = GetMetalShader(Shader);
    Check(MetalShader != nullptr);
    Check((ParameterIndex + InShaderResourceViews.GetSize()) < kMaxSRVs);

    const EShaderVisibility Visibility = MetalShader->GetVisbility();
    for (int32 Index = 0; Index < InShaderResourceViews.GetSize(); ++Index)
    {
        CurrentSRVs[Visibility][ParameterIndex + Index] = MakeSharedRef<FMetalShaderResourceView>(InShaderResourceViews[Index]);
    }
}

void FMetalCommandContext::SetUnorderedAccessView(FRHIShader* Shader, FRHIUnorderedAccessView* UnorderedAccessView, uint32 ParameterIndex)
{
    FMetalShader* MetalShader = GetMetalShader(Shader);
    Check(MetalShader != nullptr);
    Check(ParameterIndex < kMaxUAVs);

    const EShaderVisibility Visibility = MetalShader->GetVisbility();
    CurrentUAVs[Visibility][ParameterIndex] = MakeSharedRef<FMetalUnorderedAccessView>(UnorderedAccessView);
}

void FMetalCommandContext::SetUnorderedAccessViews(FRHIShader* Shader, const TArrayView<FRHIUnorderedAccessView* const> InUnorderedAccessViews, uint32 ParameterIndex)
{
    FMetalShader* MetalShader = GetMetalShader(Shader);
    Check(MetalShader != nullptr);
    Check((ParameterIndex + InUnorderedAccessViews.GetSize()) < kMaxUAVs);

    const EShaderVisibility Visibility = MetalShader->GetVisbility();
    for (int32 Index = 0; Index < InUnorderedAccessViews.GetSize(); ++Index)
    {
        CurrentUAVs[Visibility][ParameterIndex + Index] = MakeSharedRef<FMetalUnorderedAccessView>(InUnorderedAccessViews[Index]);
    }
}

void FMetalCommandContext::SetConstantBuffer(FRHIShader* Shader, FRHIConstantBuffer* ConstantBuffer, uint32 ParameterIndex)
{
    FMetalShader* MetalShader = GetMetalShader(Shader);
    Check(MetalShader != nullptr);
    Check(ParameterIndex < kMaxConstantBuffers);

    const EShaderVisibility Visibility = MetalShader->GetVisbility();
    CurrentConstantBuffers[Visibility][ParameterIndex] = MakeSharedRef<FMetalConstantBuffer>(ConstantBuffer);
}

void FMetalCommandContext::SetConstantBuffers(FRHIShader* Shader, const TArrayView<FRHIConstantBuffer* const> InConstantBuffers, uint32 ParameterIndex)
{
    FMetalShader* MetalShader = GetMetalShader(Shader);
    Check(MetalShader != nullptr);
    Check((ParameterIndex + InConstantBuffers.GetSize()) < kMaxConstantBuffers);
        
    const EShaderVisibility Visibility = MetalShader->GetVisbility();
    for (int32 Index = 0; Index < InConstantBuffers.GetSize(); ++Index)
    {
        CurrentConstantBuffers[Visibility][ParameterIndex + Index] = MakeSharedRef<FMetalConstantBuffer>(InConstantBuffers[Index]);
    }
}

void FMetalCommandContext::SetSamplerState(FRHIShader* Shader, FRHISamplerState* SamplerState, uint32 ParameterIndex)
{
    FMetalShader* MetalShader = GetMetalShader(Shader);
    Check(MetalShader != nullptr);
    Check(ParameterIndex < kMaxConstantBuffers);

    const EShaderVisibility Visibility = MetalShader->GetVisbility();
<<<<<<< HEAD
    
    CMetalSamplerState* MetalSamplerState = static_cast<CMetalSamplerState*>(SamplerState);
    CurrentSamplerStates[Visibility][ParameterIndex] = MetalSamplerState ? MetalSamplerState->GetMTLSamplerState() : nil;
=======
    CurrentSamplerStates[Visibility][ParameterIndex] = MakeSharedRef<FMetalSamplerState>(SamplerState);
>>>>>>> 62445a03
}

void FMetalCommandContext::SetSamplerStates(FRHIShader* Shader, const TArrayView<FRHISamplerState* const> InSamplerStates, uint32 ParameterIndex)
{
    FMetalShader* MetalShader = GetMetalShader(Shader);
    Check(MetalShader != nullptr);
    Check((ParameterIndex + InSamplerStates.GetSize()) < kMaxSamplerStates);

    const EShaderVisibility Visibility = MetalShader->GetVisbility();
    for (int32 Index = 0; Index < InSamplerStates.GetSize(); ++Index)
    {
<<<<<<< HEAD
        CMetalSamplerState* MetalSamplerState = static_cast<CMetalSamplerState*>(SamplerStates[Index]);
        CurrentSamplerStates[Visibility][ParameterIndex + Index] = MetalSamplerState ? MetalSamplerState->GetMTLSamplerState() : nil;
=======
        CurrentSamplerStates[Visibility][ParameterIndex + Index] = MakeSharedRef<FMetalSamplerState>(InSamplerStates[Index]);
>>>>>>> 62445a03
    }

    CurrentSamplerStateRange[Visibility] = NSMakeRange( NMath::Min<uint32>(ParameterIndex, CurrentSamplerStateRange[Visibility].location)
                                                      , NMath::Max<uint32>(NumSamplerStates, CurrentSamplerStateRange[Visibility].length));
}

void FMetalCommandContext::UpdateBuffer(FRHIBuffer* Dst, uint64 OffsetInBytes, uint64 SizeInBytes, const void* SourceData)
{
}

void FMetalCommandContext::UpdateTexture2D(FRHITexture2D* Dst, uint32 Width, uint32 Height, uint32 MipLevel, const void* SourceData)
{
}

void FMetalCommandContext::ResolveTexture(FRHITexture* Dst, FRHITexture* Src)
{
}

void FMetalCommandContext::CopyBuffer(FRHIBuffer* Dst, FRHIBuffer* Src, const FRHICopyBufferInfo& CopyInfo)
{
    FMetalBuffer* MetalDst = GetMetalBuffer(Dst);
    FMetalBuffer* MetalSrc = GetMetalBuffer(Src);
    
    Check(CommandBuffer != nil);
    Check(MetalDst      != nullptr);
    Check(MetalSrc      != nullptr);
    
    CopyContext.StartContext(CommandBuffer);
    
    id<MTLBlitCommandEncoder> CopyEncoder = CopyContext.GetMTLCopyEncoder();
    [CopyEncoder copyFromBuffer:MetalSrc->GetMTLBuffer()
                   sourceOffset:CopyInfo.SourceOffset
                       toBuffer:MetalDst->GetMTLBuffer()
              destinationOffset:CopyInfo.DestinationOffset
                           size:CopyInfo.SizeInBytes];
    
    CopyContext.FinishContext();
}

void FMetalCommandContext::CopyTexture(FRHITexture* Dst, FRHITexture* Src)
{
    FMetalTexture* MetalDst = GetMetalTexture(Dst);
    FMetalTexture* MetalSrc = GetMetalTexture(Src);
    
    Check(CommandBuffer != nil);
    Check(MetalDst      != nullptr);
    Check(MetalSrc      != nullptr);
    
    CopyContext.StartContext(CommandBuffer);
    
    id<MTLBlitCommandEncoder> CopyEncoder = CopyContext.GetMTLCopyEncoder();
    [CopyEncoder copyFromTexture:MetalSrc->GetMTLTexture() toTexture:MetalDst->GetMTLTexture()];
    
    CopyContext.FinishContext();
}

void FMetalCommandContext::CopyTextureRegion(FRHITexture* Dst, FRHITexture* Src, const FRHICopyTextureInfo& CopyTextureInfo)
{
}

void FMetalCommandContext::DestroyResource(class IRefCounted* Resource)
{
}

void FMetalCommandContext::DiscardContents(class FRHITexture* Texture)
{
}

void FMetalCommandContext::BuildRayTracingGeometry(FRHIRayTracingGeometry* Geometry, FRHIVertexBuffer* VertexBuffer, FRHIIndexBuffer* IndexBuffer, bool bUpdate)
{
}

void FMetalCommandContext::BuildRayTracingScene(FRHIRayTracingScene* RayTracingScene, const TArrayView<const FRHIRayTracingGeometryInstance>& Instances, bool bUpdate)
{
}

void FMetalCommandContext::SetRayTracingBindings(
    FRHIRayTracingScene* RayTracingScene,
    FRHIRayTracingPipelineState* PipelineState,
    const FRayTracingShaderResources* GlobalResource,
    const FRayTracingShaderResources* RayGenLocalResources,
    const FRayTracingShaderResources* MissLocalResources,
    const FRayTracingShaderResources* HitGroupResources,
    uint32 NumHitGroupResources)
{
}

void FMetalCommandContext::GenerateMips(FRHITexture* Texture)
{
    FMetalTexture* MetalTexture = GetMetalTexture(Texture);
    Check(MetalTexture != nullptr);
    
    // Cannot call generatemips inside of a RenderPass
    Check(GraphicsEncoder == nil);
    
    CopyContext.StartContext(CommandBuffer);
    
    id<MTLBlitCommandEncoder> CopyEncoder = CopyContext.GetMTLCopyEncoder();
    [CopyEncoder generateMipmapsForTexture:MetalTexture->GetMTLTexture()];
}

void FMetalCommandContext::TransitionTexture(FRHITexture* Texture, EResourceAccess BeforeState, EResourceAccess AfterState)
{
}

void FMetalCommandContext::TransitionBuffer(FRHIBuffer* Buffer, EResourceAccess BeforeState, EResourceAccess AfterState)
{
}

void FMetalCommandContext::UnorderedAccessTextureBarrier(FRHITexture* Texture)
{
}

void FMetalCommandContext::UnorderedAccessBufferBarrier(FRHIBuffer* Buffer)
{
}

void FMetalCommandContext::PrepareForDraw()
{
    Check(GraphicsEncoder != nil);
    
    [GraphicsEncoder setViewport:CurrentViewport];
    
    // Necessary to retrieve all states and the resource bindings
    if (CurrentGraphicsPipeline)
    {
<<<<<<< HEAD
        CMetalDepthStencilState* DepthStencilState = CurrentGraphicsPipeline->GetMetalDepthStencilState();
=======
        [GraphicsEncoder setVertexBuffers:CurrentVertexBuffers.GetData()
                                  offsets:CurrentVertexOffsets.GetData()
                                withRange:CurrentVertexBufferRange];

        FMetalDepthStencilState* DepthStencilState = CurrentGraphicsPipeline->GetMetalDepthStencilState();
>>>>>>> 62445a03
        Check(DepthStencilState != nullptr);
        
        [GraphicsEncoder setDepthStencilState:DepthStencilState->GetMTLDepthStencilState()];
        
        FMetalRasterizerState* RasterizerState = CurrentGraphicsPipeline->GetMetalRasterizerState();
        Check(RasterizerState != nullptr);
        
        [GraphicsEncoder setFrontFacingWinding:RasterizerState->GetMTLFrontFaceWinding()];
        [GraphicsEncoder setTriangleFillMode:RasterizerState->GetMTLFillMode()];
        
<<<<<<< HEAD
        //[GraphicsEncoder setRenderPipelineState:CurrentGraphicsPipeline->GetMTLPipelineState()];
=======
        // [GraphicsEncoder setRenderPipelineState:CurrentGraphicsPipeline->GetMTLPipelineState()];
>>>>>>> 62445a03
        
        // Vertex-Buffers stage
        [GraphicsEncoder setVertexBuffers:CurrentVertexBuffers.Data()
                                  offsets:CurrentVertexOffsets.Data()
                                withRange:CurrentVertexBufferRange];
        
        /*
        // Set resources for each shaderstage
        for (EShaderVisibility ShaderStage = ShaderVisibility_Compute; ShaderStage < ShaderVisibility_Count; ShaderStage = EShaderVisibility(ShaderStage + 1))
        {
            id<MTLSamplerState>* SamplerStates = CurrentSamplerStates[ShaderVisibility_Vertex].Data();
            [GraphicsEncoder setVertexSamplerStates:SamplerStates withRange:CurrentSamplerStateRange[ShaderVisibility_Vertex]];

            const uint32 NumConstantBuffer = CurrentGraphicsPipeline->GetNumBuffers(ShaderStage);
            for (uint32 Index = 0; Index < kMaxConstantBuffers; ++Index)
            {
                //const uint8 BindingIndex = CurrentGraphicsPipeline->GetConstantBufferBinding(Index);
                //CurrentBuffers[ShaderStage][BindingIndex] = CurrentConstantBuffers[ShaderStage] ? CurrentConstantBuffers[ShaderStage]->GetMTLBuffer() : nil;
            }

            [GraphicsEncoder setVertexBuffers:CurrentBuffers[ShaderStage].Data()
                                      offsets:nil
                                    withRange:NSMakeRange(0, 0)];
        }
         */
    }
}

void FMetalCommandContext::Draw(uint32 VertexCount, uint32 StartVertexLocation)
{
    Check(GraphicsEncoder != nil);
    
    PrepareForDraw();
    
    Check(CurrentPrimitiveType != MTLPrimitiveType(-1));
    //[GraphicsEncoder drawPrimitives:CurrentPrimitiveType vertexStart:StartVertexLocation vertexCount:VertexCount];
}

void FMetalCommandContext::DrawIndexed(uint32 IndexCount, uint32 StartIndexLocation, uint32 BaseVertexLocation)
{
    Check(GraphicsEncoder != nil);
    
    PrepareForDraw();
    
    Check(CurrentIndexBuffer   != nullptr);
    Check(CurrentPrimitiveType != MTLPrimitiveType(-1));
    
<<<<<<< HEAD
    /*
    [GraphicsEncoder drawIndexedPrimitives:CurrentPrimitiveType
=======
    /*[GraphicsEncoder drawIndexedPrimitives:CurrentPrimitiveType
>>>>>>> 62445a03
                                indexCount:IndexCount
                                 indexType:(CurrentIndexBuffer->GetFormat() == EIndexFormat::uint32) ? MTLIndexTypeUInt32 : MTLIndexTypeUInt16
                               indexBuffer:CurrentIndexBuffer->GetMTLBuffer()
                         indexBufferOffset:CurrentIndexBuffer->GetStride() * StartIndexLocation
                             instanceCount:1
                                baseVertex:BaseVertexLocation
                              baseInstance:0];*/
}

void FMetalCommandContext::DrawInstanced(uint32 VertexCountPerInstance, uint32 InstanceCount, uint32 StartVertexLocation, uint32 StartInstanceLocation)
{
    Check(GraphicsEncoder != nil);
    
    PrepareForDraw();
    
    Check(CurrentPrimitiveType != MTLPrimitiveType(-1));
    /*[GraphicsEncoder drawPrimitives:CurrentPrimitiveType
                        vertexStart:StartVertexLocation
                        vertexCount:VertexCountPerInstance
                      instanceCount:InstanceCount
                       baseInstance:StartInstanceLocation];*/
}

void FMetalCommandContext::DrawIndexedInstanced(uint32 IndexCountPerInstance, uint32 InstanceCount, uint32 StartIndexLocation, uint32 BaseVertexLocation, uint32 StartInstanceLocation)
{
    Check(GraphicsEncoder != nil);
    
    PrepareForDraw();
    
    Check(CurrentIndexBuffer   != nullptr);
    Check(CurrentPrimitiveType != MTLPrimitiveType(-1));
    
    /*[GraphicsEncoder drawIndexedPrimitives:CurrentPrimitiveType
                                indexCount:IndexCountPerInstance
                                 indexType:(CurrentIndexBuffer->GetFormat() == EIndexFormat::uint32) ? MTLIndexTypeUInt32 : MTLIndexTypeUInt16
                               indexBuffer:CurrentIndexBuffer->GetMTLBuffer()
                         indexBufferOffset:CurrentIndexBuffer->GetStride() * StartIndexLocation
                             instanceCount:InstanceCount
                                baseVertex:BaseVertexLocation
                              baseInstance:StartInstanceLocation];*/
<<<<<<< HEAD
=======
}

void FMetalCommandContext::Dispatch(uint32 WorkGroupsX, uint32 WorkGroupsY, uint32 WorkGroupsZ)
{
>>>>>>> 62445a03
}

void FMetalCommandContext::DispatchRays(FRHIRayTracingScene* InScene, FRHIRayTracingPipelineState* InPipelineState, uint32 InWidth, uint32 InHeight, uint32 InDepth)
{
}

void FMetalCommandContext::PresentViewport(FRHIViewport* Viewport, bool bVerticalSync)
{
    FMetalViewport* MetalViewport = static_cast<FMetalViewport*>(Viewport);
    MetalViewport->Present(bVerticalSync);
}

void FMetalCommandContext::ClearState()
{
<<<<<<< HEAD
    // Viewport
    FMemory::Memzero(&CurrentViewport);
        
    // VertexBuffers
=======
    FMemory::Memzero(&CurrentViewport);
    
    CurrentIndexBuffer      = nullptr;
    CurrentGraphicsPipeline = nullptr;
    
>>>>>>> 62445a03
    CurrentVertexBuffers.Fill(nil);
    CurrentVertexOffsets.Memzero();
    CurrentVertexBufferRange = NSMakeRange(0, 0);

    CurrentIndexBuffer = nullptr;
    
    // Pipeline
    CurrentPrimitiveType    = MTLPrimitiveType(-1);
    CurrentGraphicsPipeline = nullptr;
    
    // Resources
    for (uint32 ShaderStage = 0; ShaderStage < ShaderVisibility_Count; ++ShaderStage)
    {
        CurrentSamplerStates[ShaderStage].Fill(nil);
        CurrentSamplerStateRange[ShaderStage] = NSMakeRange(0, 0);
        
        CurrentSRVs[ShaderStage].Fill(nullptr);
        CurrentUAVs[ShaderStage].Fill(nullptr);
        CurrentConstantBuffers[ShaderStage].Fill(nullptr);
        
        CurrentBuffers[ShaderStage].Fill(nil);
        CurrentTextures[ShaderStage].Fill(nil);
    }
    
    Flush();
}

void FMetalCommandContext::Flush()
{
    if (CommandBuffer)
    {
        [CommandBuffer commit];
        [CommandBuffer waitUntilCompleted];
    }
}

void FMetalCommandContext::InsertMarker(const FStringView& Message)
{
    SCOPED_AUTORELEASE_POOL();
    
    id<MTLCommandEncoder> Encoder = nil;
    if (GraphicsEncoder)
    {
        Encoder = GraphicsEncoder;
    }
    else
    {
        CopyContext.StartContext(CommandBuffer);
        Encoder = CopyContext.GetMTLCopyEncoder();
    }

    [Encoder insertDebugSignpost:FString(Message).GetNSString()];
}<|MERGE_RESOLUTION|>--- conflicted
+++ resolved
@@ -196,13 +196,8 @@
     {
         const uint32 Index = BufferSlot + BufferIndex;
         
-<<<<<<< HEAD
-        CMetalVertexBuffer* CurrentBuffer = static_cast<CMetalVertexBuffer*>(VertexBuffers[Index]);
-        CurrentVertexBuffers[Index] = CurrentBuffer ? CurrentBuffer->GetMTLBuffer() : nil;
-=======
         FMetalVertexBuffer* Buffer  = static_cast<FMetalVertexBuffer*>(InVertexBuffers[Index]);
         CurrentVertexBuffers[Index] = Buffer ? Buffer->GetMTLBuffer() : nil;
->>>>>>> 62445a03
         CurrentVertexOffsets[Index] = 0;
     }
     
@@ -244,11 +239,7 @@
     CurrentSRVs[Visibility][ParameterIndex] = MakeSharedRef<FMetalShaderResourceView>(ShaderResourceView);
 }
 
-<<<<<<< HEAD
-void CMetalCommandContext::SetShaderResourceViews(FRHIShader* Shader, FRHIShaderResourceView* const* ShaderResourceViews, uint32 NumShaderResourceViews, uint32 ParameterIndex)
-=======
 void FMetalCommandContext::SetShaderResourceViews(FRHIShader* Shader, const TArrayView<FRHIShaderResourceView* const> InShaderResourceViews, uint32 ParameterIndex)
->>>>>>> 62445a03
 {
     FMetalShader* MetalShader = GetMetalShader(Shader);
     Check(MetalShader != nullptr);
@@ -314,13 +305,7 @@
     Check(ParameterIndex < kMaxConstantBuffers);
 
     const EShaderVisibility Visibility = MetalShader->GetVisbility();
-<<<<<<< HEAD
-    
-    CMetalSamplerState* MetalSamplerState = static_cast<CMetalSamplerState*>(SamplerState);
-    CurrentSamplerStates[Visibility][ParameterIndex] = MetalSamplerState ? MetalSamplerState->GetMTLSamplerState() : nil;
-=======
     CurrentSamplerStates[Visibility][ParameterIndex] = MakeSharedRef<FMetalSamplerState>(SamplerState);
->>>>>>> 62445a03
 }
 
 void FMetalCommandContext::SetSamplerStates(FRHIShader* Shader, const TArrayView<FRHISamplerState* const> InSamplerStates, uint32 ParameterIndex)
@@ -332,16 +317,12 @@
     const EShaderVisibility Visibility = MetalShader->GetVisbility();
     for (int32 Index = 0; Index < InSamplerStates.GetSize(); ++Index)
     {
-<<<<<<< HEAD
-        CMetalSamplerState* MetalSamplerState = static_cast<CMetalSamplerState*>(SamplerStates[Index]);
-        CurrentSamplerStates[Visibility][ParameterIndex + Index] = MetalSamplerState ? MetalSamplerState->GetMTLSamplerState() : nil;
-=======
         CurrentSamplerStates[Visibility][ParameterIndex + Index] = MakeSharedRef<FMetalSamplerState>(InSamplerStates[Index]);
->>>>>>> 62445a03
-    }
-
-    CurrentSamplerStateRange[Visibility] = NSMakeRange( NMath::Min<uint32>(ParameterIndex, CurrentSamplerStateRange[Visibility].location)
-                                                      , NMath::Max<uint32>(NumSamplerStates, CurrentSamplerStateRange[Visibility].length));
+    }
+
+    CurrentSamplerStateRange[Visibility] = NSMakeRange(
+        NMath::Min<uint32>(ParameterIndex, CurrentSamplerStateRange[Visibility].location),
+        NMath::Max<uint32>(NumSamplerStates, CurrentSamplerStateRange[Visibility].length));
 }
 
 void FMetalCommandContext::UpdateBuffer(FRHIBuffer* Dst, uint64 OffsetInBytes, uint64 SizeInBytes, const void* SourceData)
@@ -464,15 +445,11 @@
     // Necessary to retrieve all states and the resource bindings
     if (CurrentGraphicsPipeline)
     {
-<<<<<<< HEAD
-        CMetalDepthStencilState* DepthStencilState = CurrentGraphicsPipeline->GetMetalDepthStencilState();
-=======
         [GraphicsEncoder setVertexBuffers:CurrentVertexBuffers.GetData()
                                   offsets:CurrentVertexOffsets.GetData()
                                 withRange:CurrentVertexBufferRange];
 
         FMetalDepthStencilState* DepthStencilState = CurrentGraphicsPipeline->GetMetalDepthStencilState();
->>>>>>> 62445a03
         Check(DepthStencilState != nullptr);
         
         [GraphicsEncoder setDepthStencilState:DepthStencilState->GetMTLDepthStencilState()];
@@ -483,11 +460,7 @@
         [GraphicsEncoder setFrontFacingWinding:RasterizerState->GetMTLFrontFaceWinding()];
         [GraphicsEncoder setTriangleFillMode:RasterizerState->GetMTLFillMode()];
         
-<<<<<<< HEAD
-        //[GraphicsEncoder setRenderPipelineState:CurrentGraphicsPipeline->GetMTLPipelineState()];
-=======
         // [GraphicsEncoder setRenderPipelineState:CurrentGraphicsPipeline->GetMTLPipelineState()];
->>>>>>> 62445a03
         
         // Vertex-Buffers stage
         [GraphicsEncoder setVertexBuffers:CurrentVertexBuffers.Data()
@@ -535,12 +508,7 @@
     Check(CurrentIndexBuffer   != nullptr);
     Check(CurrentPrimitiveType != MTLPrimitiveType(-1));
     
-<<<<<<< HEAD
-    /*
-    [GraphicsEncoder drawIndexedPrimitives:CurrentPrimitiveType
-=======
     /*[GraphicsEncoder drawIndexedPrimitives:CurrentPrimitiveType
->>>>>>> 62445a03
                                 indexCount:IndexCount
                                  indexType:(CurrentIndexBuffer->GetFormat() == EIndexFormat::uint32) ? MTLIndexTypeUInt32 : MTLIndexTypeUInt16
                                indexBuffer:CurrentIndexBuffer->GetMTLBuffer()
@@ -581,13 +549,10 @@
                              instanceCount:InstanceCount
                                 baseVertex:BaseVertexLocation
                               baseInstance:StartInstanceLocation];*/
-<<<<<<< HEAD
-=======
 }
 
 void FMetalCommandContext::Dispatch(uint32 WorkGroupsX, uint32 WorkGroupsY, uint32 WorkGroupsZ)
 {
->>>>>>> 62445a03
 }
 
 void FMetalCommandContext::DispatchRays(FRHIRayTracingScene* InScene, FRHIRayTracingPipelineState* InPipelineState, uint32 InWidth, uint32 InHeight, uint32 InDepth)
@@ -602,18 +567,11 @@
 
 void FMetalCommandContext::ClearState()
 {
-<<<<<<< HEAD
-    // Viewport
-    FMemory::Memzero(&CurrentViewport);
-        
-    // VertexBuffers
-=======
     FMemory::Memzero(&CurrentViewport);
     
     CurrentIndexBuffer      = nullptr;
     CurrentGraphicsPipeline = nullptr;
     
->>>>>>> 62445a03
     CurrentVertexBuffers.Fill(nil);
     CurrentVertexOffsets.Memzero();
     CurrentVertexBufferRange = NSMakeRange(0, 0);
