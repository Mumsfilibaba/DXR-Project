--- conflicted
+++ resolved
@@ -236,11 +236,7 @@
     CurrentSRVs[Visibility][ParameterIndex] = MakeSharedRef<CMetalShaderResourceView>(ShaderResourceView);
 }
 
-<<<<<<< HEAD
 void CMetalCommandContext::SetShaderResourceViews(FRHIShader* Shader, FRHIShaderResourceView* const* ShaderResourceView, uint32 NumShaderResourceViews, uint32 ParameterIndex)
-=======
-void CMetalCommandContext::SetShaderResourceViews(CRHIShader* Shader, CRHIShaderResourceView* const* ShaderResourceViews, uint32 NumShaderResourceViews, uint32 ParameterIndex)
->>>>>>> 4c41fc60
 {
     Check(Shader              != nullptr);
     Check(ShaderResourceViews != nullptr);
