--- conflicted
+++ resolved
@@ -7,22 +7,15 @@
 #pragma clang diagnostic ignored "-Wunused-parameter"
 
 /*///////////////////////////////////////////////////////////////////////////////////////////////*/
-<<<<<<< HEAD
 // CMetalView
 
 class CMetalView : public CMetalObject
-=======
-// FMetalShaderResourceView
-
-class FMetalShaderResourceView : public FMetalObject, public FRHIShaderResourceView
->>>>>>> 62445a03
 {
 public:
     explicit CMetalView(CMetalDeviceContext* InDeviceContext)
         : CMetalObject(InDeviceContext)
     { }
 
-<<<<<<< HEAD
     id<MTLTexture> GetMTLTexture() const { return TextureView; }
     
 private:
@@ -31,19 +24,15 @@
 };
 
 /*///////////////////////////////////////////////////////////////////////////////////////////////*/
-// CMetalShaderResourceView
+// FMetalShaderResourceView
 
-class CMetalShaderResourceView : public FRHIShaderResourceView, public CMetalView
+class FMetalShaderResourceView : public FRHIShaderResourceView, public CMetalView
 {
 public:
-    explicit CMetalShaderResourceView(CMetalDeviceContext* InDeviceContext, FRHIResource* InResource)
+
+    explicit FMetalShaderResourceView(FMetalDeviceContext* InDeviceContext, FRHIResource* InResource)
         : FRHIShaderResourceView(InResource)
         , CMetalView(InDeviceContext)
-=======
-    explicit FMetalShaderResourceView(FMetalDeviceContext* InDeviceContext, FRHIResource* InResource)
-        : FMetalObject(InDeviceContext)
-        , FRHIShaderResourceView(InResource)
->>>>>>> 62445a03
     { }
 
     ~FMetalShaderResourceView() = default;
@@ -52,22 +41,12 @@
 /*///////////////////////////////////////////////////////////////////////////////////////////////*/
 // FMetalUnorderedAccessView
 
-<<<<<<< HEAD
-class CMetalUnorderedAccessView : public FRHIUnorderedAccessView, public CMetalView
+class FMetalUnorderedAccessView : public FRHIUnorderedAccessView, public CMetalView
 {
 public:
-    explicit CMetalUnorderedAccessView(CMetalDeviceContext* InDeviceContext, FRHIResource* InResource)
+    explicit FMetalUnorderedAccessView(CMetalDeviceContext* InDeviceContext, FRHIResource* InResource)
         : FRHIUnorderedAccessView(InResource)
         , CMetalView(InDeviceContext)
-=======
-class FMetalUnorderedAccessView : public FMetalObject, public FRHIUnorderedAccessView
-{
-public:
-
-    explicit FMetalUnorderedAccessView(FMetalDeviceContext* InDeviceContext, FRHIResource* InResource)
-        : FMetalObject(InDeviceContext)
-        , FRHIUnorderedAccessView(InResource)
->>>>>>> 62445a03
     { }
 
     ~FMetalUnorderedAccessView() = default;
