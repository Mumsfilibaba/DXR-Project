#pragma once
#include "MetalPipelineState.h"
#include "MetalBuffer.h"
#include "MetalViews.h"
#include "MetalSamplerState.h"

#include "RHI/IRHICommandContext.h"

#include "Core/Containers/SharedRef.h"

#pragma clang diagnostic push
#pragma clang diagnostic ignored "-Wunused-parameter"

class FMetalDeviceContext;

/*///////////////////////////////////////////////////////////////////////////////////////////////*/
// FMetalCopyCommandContext

class FMetalCopyCommandContext final
{
public:

    FMetalCopyCommandContext()
        : CopyEncoder(nil)
    { }
    
    void StartContext(id<MTLCommandBuffer> CommandBuffer)
    {
        if (!CopyEncoder)
        {
            CopyEncoder = [CommandBuffer blitCommandEncoder];
        }
    }
    
    void FinishContext()
    {
        if (CopyEncoder)
        {
            [CopyEncoder endEncoding];
            NSRelease(CopyEncoder);
        }
    }
    
    void FinishContextUnsafe()
    {
        Check(CopyEncoder != nil);
        
        [CopyEncoder endEncoding];
        NSRelease(CopyEncoder);
    }
    
    id<MTLBlitCommandEncoder> GetMTLCopyEncoder() const { return CopyEncoder; };
    
private:
    id<MTLBlitCommandEncoder> CopyEncoder;
};

/*///////////////////////////////////////////////////////////////////////////////////////////////*/
// FMetalCommandContext

class FMetalCommandContext final : public FMetalObject, public IRHICommandContext
{
private:

    friend class FMetalCoreInterface;

    FMetalCommandContext(FMetalDeviceContext* InDeviceContext);
    ~FMetalCommandContext() = default;

public:
    static FMetalCommandContext* CreateMetalContext(FMetalDeviceContext* InDeviceContext);

    virtual void StartContext()  override final;
    virtual void FinishContext() override final;

    virtual void BeginTimeStamp(FRHITimestampQuery* Profiler, uint32 Index) override final;
    virtual void EndTimeStamp(FRHITimestampQuery* Profiler, uint32 Index)   override final;

    virtual void ClearRenderTargetView(const FRHIRenderTargetView& RenderTargetView, const FVector4& ClearColor)         override final;
    virtual void ClearDepthStencilView(const FRHIDepthStencilView& DepthStencilView, const float Depth, uint8 Stencil)                 override final;
    virtual void ClearUnorderedAccessViewFloat(FRHIUnorderedAccessView* UnorderedAccessView, const FVector4& ClearColor) override final;

    virtual void BeginRenderPass(const FRHIRenderPassInitializer& RenderPassInitializer) override final;
    virtual void EndRenderPass()                                                         override final;

    virtual void SetViewport(float Width, float Height, float MinDepth, float MaxDepth, float x, float y) override final;
    virtual void SetScissorRect(float Width, float Height, float x, float y)                              override final;

    virtual void SetBlendFactor(const FVector4& Color) override final;

    virtual void SetVertexBuffers(const TArrayView<FRHIVertexBuffer* const> InVertexBuffers, uint32 BufferSlot) override final;
    virtual void SetIndexBuffer(FRHIIndexBuffer* IndexBuffer)                                                   override final;

    virtual void SetPrimitiveTopology(EPrimitiveTopology PrimitveTopologyType) override final;

    virtual void SetGraphicsPipelineState(class FRHIGraphicsPipelineState* PipelineState) override final;
    virtual void SetComputePipelineState(class FRHIComputePipelineState* PipelineState)   override final;

    virtual void Set32BitShaderConstants(FRHIShader* Shader, const void* Shader32BitConstants, uint32 Num32BitConstants) override final;

    virtual void SetShaderResourceView(FRHIShader* Shader, FRHIShaderResourceView* ShaderResourceView, uint32 ParameterIndex)                             override final;
    virtual void SetShaderResourceViews(FRHIShader* Shader, const TArrayView<FRHIShaderResourceView* const> InShaderResourceViews, uint32 ParameterIndex) override final;

    virtual void SetUnorderedAccessView(FRHIShader* Shader, FRHIUnorderedAccessView* UnorderedAccessView, uint32 ParameterIndex)                             override final;
    virtual void SetUnorderedAccessViews(FRHIShader* Shader, const TArrayView<FRHIUnorderedAccessView* const> InUnorderedAccessViews, uint32 ParameterIndex) override final;

    virtual void SetConstantBuffer(FRHIShader* Shader, FRHIConstantBuffer* ConstantBuffer, uint32 ParameterIndex)                             override final;
    virtual void SetConstantBuffers(FRHIShader* Shader, const TArrayView<FRHIConstantBuffer* const> InConstantBuffers, uint32 ParameterIndex) override final;

    virtual void SetSamplerState(FRHIShader* Shader, FRHISamplerState* SamplerState, uint32 ParameterIndex)                             override final;
    virtual void SetSamplerStates(FRHIShader* Shader, const TArrayView<FRHISamplerState* const> InSamplerStates, uint32 ParameterIndex) override final;

    virtual void UpdateBuffer(FRHIBuffer* Dst, uint64 OffsetInBytes, uint64 SizeInBytes, const void* SourceData)           override final;
    virtual void UpdateTexture2D(FRHITexture2D* Dst, uint32 Width, uint32 Height, uint32 MipLevel, const void* SourceData) override final;

    virtual void ResolveTexture(FRHITexture* Dst, FRHITexture* Src) override final;

    virtual void CopyBuffer(FRHIBuffer* Dst, FRHIBuffer* Src, const FRHICopyBufferInfo& CopyInfo)                  override final;
    virtual void CopyTexture(FRHITexture* Dst, FRHITexture* Src)                                                   override final;
    virtual void CopyTextureRegion(FRHITexture* Dst, FRHITexture* Src, const FRHICopyTextureInfo& CopyTextureInfo) override final;

    virtual void DestroyResource(class IRefCounted* Resource) override final;
    virtual void DiscardContents(class FRHITexture* Texture)   override final;

    virtual void BuildRayTracingGeometry(FRHIRayTracingGeometry* Geometry, FRHIVertexBuffer* VertexBuffer, FRHIIndexBuffer* IndexBuffer, bool bUpdate)       override final;
    virtual void BuildRayTracingScene(FRHIRayTracingScene* RayTracingScene, const TArrayView<const FRHIRayTracingGeometryInstance>& Instances, bool bUpdate) override final;

    virtual void SetRayTracingBindings(
        FRHIRayTracingScene* RayTracingScene,
        FRHIRayTracingPipelineState* PipelineState,
        const FRayTracingShaderResources* GlobalResource,
        const FRayTracingShaderResources* RayGenLocalResources,
        const FRayTracingShaderResources* MissLocalResources,
        const FRayTracingShaderResources* HitGroupResources,
        uint32 NumHitGroupResources) override final;

    virtual void GenerateMips(FRHITexture* Texture) override final;

    virtual void TransitionTexture(FRHITexture* Texture, EResourceAccess BeforeState, EResourceAccess AfterState) override final;
    virtual void TransitionBuffer(FRHIBuffer* Buffer, EResourceAccess BeforeState, EResourceAccess AfterState)    override final;

    virtual void UnorderedAccessTextureBarrier(FRHITexture* Texture) override final;
    virtual void UnorderedAccessBufferBarrier(FRHIBuffer* Buffer)    override final;

    virtual void Draw(uint32 VertexCount, uint32 StartVertexLocation)                                                                                                         override final;
    virtual void DrawIndexed(uint32 IndexCount, uint32 StartIndexLocation, uint32 BaseVertexLocation)                                                                         override final;
    virtual void DrawInstanced(uint32 VertexCountPerInstance, uint32 InstanceCount, uint32 StartVertexLocation, uint32 StartInstanceLocation)                                 override final;
    virtual void DrawIndexedInstanced(uint32 IndexCountPerInstance, uint32 InstanceCount, uint32 StartIndexLocation, uint32 BaseVertexLocation, uint32 StartInstanceLocation) override final;

    virtual void Dispatch(uint32 WorkGroupsX, uint32 WorkGroupsY, uint32 WorkGroupsZ) override final;

    virtual void DispatchRays(FRHIRayTracingScene* InScene, FRHIRayTracingPipelineState* InPipelineState, uint32 InWidth, uint32 InHeight, uint32 InDepth) override final;

    virtual void PresentViewport(FRHIViewport* Viewport, bool bVerticalSync) override final;
    
    virtual void ClearState() override final;

    virtual void Flush() override final;

    virtual void InsertMarker(const FStringView& Message) override final;

    // NOTE: Only supported in D3D12RHI for now
    virtual void BeginExternalCapture() override final { }
    virtual void EndExternalCapture()   override final { }

    virtual void* GetRHIBaseCommandList() override final { return reinterpret_cast<void*>(CommandBuffer); }
    
private:
    void PrepareForDraw();
    
    id<MTLCommandBuffer>        CommandBuffer;
    
    // RenderEncoder
    id<MTLRenderCommandEncoder> GraphicsEncoder;
    MTLViewport                 CurrentViewport;
    
    // PipelineState
    TSharedRef<FMetalIndexBuffer>           CurrentIndexBuffer;
    TSharedRef<FMetalGraphicsPipelineState> CurrentGraphicsPipeline;
    MTLPrimitiveType                        CurrentPrimitiveType;

    // VertexBuffer- state
    TStaticArray<id<MTLBuffer>, kRHIMaxVertexBuffers> CurrentVertexBuffers;
    TStaticArray<NSUInteger   , kRHIMaxVertexBuffers> CurrentVertexOffsets;
    NSRange CurrentVertexBufferRange;
    
    // SamplerState
    TStaticArray<id<MTLSamplerState>, kMaxSamplerStates> CurrentSamplerStates[ShaderVisibility_Count];
    NSRange CurrentSamplerStateRange[ShaderVisibility_Count];
    
<<<<<<< HEAD
    // Buffers and Textures
    TStaticArray<TSharedRef<CMetalShaderResourceView> , kMaxSRVs>            CurrentSRVs[ShaderVisibility_Count];
    TStaticArray<TSharedRef<CMetalUnorderedAccessView>, kMaxUAVs>            CurrentUAVs[ShaderVisibility_Count];
    TStaticArray<TSharedRef<CMetalConstantBuffer>     , kMaxConstantBuffers> CurrentConstantBuffers[ShaderVisibility_Count];
=======
    TStaticArray<TSharedRef<FMetalSamplerState>       , kMaxSamplerStates>   CurrentSamplerStates[ShaderVisibility_Count];
    TStaticArray<TSharedRef<FMetalShaderResourceView> , kMaxSRVs>            CurrentSRVs[ShaderVisibility_Count];
    TStaticArray<TSharedRef<FMetalUnorderedAccessView>, kMaxUAVs>            CurrentUAVs[ShaderVisibility_Count];
    TStaticArray<TSharedRef<FMetalConstantBuffer>     , kMaxConstantBuffers> CurrentConstantBuffers[ShaderVisibility_Count];
>>>>>>> 62445a03
    
    TStaticArray<id<MTLBuffer> , kMaxBuffers>  CurrentBuffers[ShaderVisibility_Count];
    TStaticArray<id<MTLTexture>, kMaxTextures> CurrentTextures[ShaderVisibility_Count];
    
    // Contexts
    FMetalCopyCommandContext CopyContext;
    
};

#pragma clang diagnostic pop<|MERGE_RESOLUTION|>--- conflicted
+++ resolved
@@ -175,8 +175,8 @@
     MTLViewport                 CurrentViewport;
     
     // PipelineState
-    TSharedRef<FMetalIndexBuffer>           CurrentIndexBuffer;
-    TSharedRef<FMetalGraphicsPipelineState> CurrentGraphicsPipeline;
+    TSharedRef<CMetalIndexBuffer>           CurrentIndexBuffer;
+    TSharedRef<CMetalGraphicsPipelineState> CurrentGraphicsPipeline;
     MTLPrimitiveType                        CurrentPrimitiveType;
 
     // VertexBuffer- state
@@ -184,21 +184,24 @@
     TStaticArray<NSUInteger   , kRHIMaxVertexBuffers> CurrentVertexOffsets;
     NSRange CurrentVertexBufferRange;
     
-    // SamplerState
-    TStaticArray<id<MTLSamplerState>, kMaxSamplerStates> CurrentSamplerStates[ShaderVisibility_Count];
-    NSRange CurrentSamplerStateRange[ShaderVisibility_Count];
-    
-<<<<<<< HEAD
-    // Buffers and Textures
-    TStaticArray<TSharedRef<CMetalShaderResourceView> , kMaxSRVs>            CurrentSRVs[ShaderVisibility_Count];
-    TStaticArray<TSharedRef<CMetalUnorderedAccessView>, kMaxUAVs>            CurrentUAVs[ShaderVisibility_Count];
-    TStaticArray<TSharedRef<CMetalConstantBuffer>     , kMaxConstantBuffers> CurrentConstantBuffers[ShaderVisibility_Count];
-=======
+    // PipelineState
+    TSharedRef<FMetalIndexBuffer>           CurrentIndexBuffer;
+    TSharedRef<FMetalGraphicsPipelineState> CurrentGraphicsPipeline;
+    MTLPrimitiveType                        CurrentPrimitiveType;
+    
+    // Resources
+    enum
+    {
+        kMaxSRVs            = 16,
+        kMaxUAVs            = 16,
+        kMaxConstantBuffers = 16,
+        kMaxSamplerStates   = 16,
+    };
+    
     TStaticArray<TSharedRef<FMetalSamplerState>       , kMaxSamplerStates>   CurrentSamplerStates[ShaderVisibility_Count];
     TStaticArray<TSharedRef<FMetalShaderResourceView> , kMaxSRVs>            CurrentSRVs[ShaderVisibility_Count];
     TStaticArray<TSharedRef<FMetalUnorderedAccessView>, kMaxUAVs>            CurrentUAVs[ShaderVisibility_Count];
     TStaticArray<TSharedRef<FMetalConstantBuffer>     , kMaxConstantBuffers> CurrentConstantBuffers[ShaderVisibility_Count];
->>>>>>> 62445a03
     
     TStaticArray<id<MTLBuffer> , kMaxBuffers>  CurrentBuffers[ShaderVisibility_Count];
     TStaticArray<id<MTLTexture>, kMaxTextures> CurrentTextures[ShaderVisibility_Count];
