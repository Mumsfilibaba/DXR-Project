--- conflicted
+++ resolved
@@ -10,19 +10,9 @@
 class FMetalSamplerState : public FRHISamplerState
 {
 public:
-<<<<<<< HEAD
-    CMetalSamplerState()  = default;
-    ~CMetalSamplerState() = default;
-    
-=======
-
     FMetalSamplerState()  = default;
     ~FMetalSamplerState() = default;
 
-    /*///////////////////////////////////////////////////////////////////////////////////////////////*/
-    // FRHISamplerState Interface
-
->>>>>>> 62445a03
     virtual FRHIDescriptorHandle GetBindlessHandle() const { return FRHIDescriptorHandle(); }
 
     id<MTLSamplerState> GetMTLSamplerState() const { return SamplerState; }
