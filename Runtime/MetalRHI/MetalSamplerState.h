--- conflicted
+++ resolved
@@ -19,17 +19,7 @@
     /*///////////////////////////////////////////////////////////////////////////////////////////////*/
     // FRHISamplerState Interface
 
-<<<<<<< HEAD
     virtual FRHIDescriptorHandle GetBindlessHandle() const { return FRHIDescriptorHandle(); }
-=======
-    virtual CRHIDescriptorHandle GetBindlessHandle() const { return CRHIDescriptorHandle(); }
-    
-public:
-    id<MTLSamplerState> GetMTLSamplerState() const { return SamplerState; }
-    
-private:
-    id<MTLSamplerState> SamplerState;
->>>>>>> 4c41fc60
 };
 
 #pragma clang diagnostic pop