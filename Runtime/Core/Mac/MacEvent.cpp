--- conflicted
+++ resolved
@@ -134,11 +134,7 @@
                 SubtractTimevals(&Now, &StartTime, &Difference);
 
                 const int32 DifferenceMS = ((Difference.tv_sec * 1000) + (Difference.tv_usec / 1000));
-<<<<<<< HEAD
                 Milliseconds = (((DifferenceMS >= Milliseconds) ? 0 : (Milliseconds - DifferenceMS)););
-=======
-                Milliseconds = ();
->>>>>>> ac30f426
                 StartTime    = Now;
             }
         }
