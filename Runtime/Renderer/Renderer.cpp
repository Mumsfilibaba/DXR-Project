#include "Renderer.h"

#include "Canvas/CanvasApplication.h"

#include "InterfaceRenderer/InterfaceRenderer.h"

#include "RHI/RHICoreInterface.h"
#include "RHI/RHIShaderCompiler.h"

#include "Engine/Resources/TextureFactory.h"
#include "Engine/Resources/Mesh.h"
#include "Engine/Engine.h"
#include "Engine/Scene/Lights/PointLight.h"
#include "Engine/Scene/Lights/DirectionalLight.h"

#include "Core/Math/Frustum.h"
#include "Core/Debug/Profiler/FrameProfiler.h"
#include "Core/Debug/Console/ConsoleManager.h"
#include "Core/Threading/Platform/PlatformThreadMisc.h"

#include "Renderer/Debug/GPUProfiler.h"

/*///////////////////////////////////////////////////////////////////////////////////////////////*/
// Console-variables

TAutoConsoleVariable<bool> GEnableSSAO("Renderer.EnableSSAO", true);

TAutoConsoleVariable<bool> GEnableFXAA("Renderer.EnableFXAA", true);
TAutoConsoleVariable<bool> GFXAADebug("Renderer.FXAADebug", false);

TAutoConsoleVariable<bool> GEnableVariableRateShading("Renderer.EnableVariableRateShading", false);

TAutoConsoleVariable<bool> GPrePassEnabled("Renderer.EnablePrePass", true);
TAutoConsoleVariable<bool> GDrawAABBs("Renderer.EnableDrawAABBs", false);
TAutoConsoleVariable<bool> GVSyncEnabled("Renderer.EnableVerticalSync", false);
TAutoConsoleVariable<bool> GFrustumCullEnabled("Renderer.EnableFrustumCulling", true);
TAutoConsoleVariable<bool> GRayTracingEnabled("Renderer.EnableRayTracing", true);

//static const uint32 ShadowMapSampleCount = 2;

/*///////////////////////////////////////////////////////////////////////////////////////////////*/
// SCameraBufferDesc

struct SCameraBufferDesc
{
    CMatrix4 ViewProjection;
    CMatrix4 View;
    CMatrix4 ViewInv;
    CMatrix4 Projection;
    CMatrix4 ProjectionInv;
    CMatrix4 ViewProjectionInv;

    CVector3 Position;
    float    NearPlane;

    CVector3 Forward;
    float    FarPlane;

    CVector3 Right;
    float    AspectRatio;
};

RENDERER_API CRenderer GRenderer;

/*///////////////////////////////////////////////////////////////////////////////////////////////*/
// CRenderer

CRenderer::CRenderer()
    : WindowHandler(MakeShared<CRendererWindowHandler>())
{ }

bool CRenderer::Init()
{
<<<<<<< HEAD
    FRHIViewportInitializer ViewportInitializer(GEngine->MainWindow->GetPlatformHandle(), EFormat::R8G8B8A8_Unorm, EFormat::Unknown, 0, 0);
=======
    CRHIViewportInitializer ViewportInitializer( GEngine->MainWindow->GetPlatformHandle()
                                               , EFormat::R8G8B8A8_Unorm
                                               , EFormat::Unknown
                                               , GEngine->MainWindow->GetWidth()
                                               , GEngine->MainWindow->GetHeight());
>>>>>>> 4c41fc60

    Resources.MainWindowViewport = RHICreateViewport(ViewportInitializer);
    if (!Resources.MainWindowViewport)
    {
        CDebug::DebugBreak();
        return false;
    }
    else
    {
        // Resources.MainWindowViewport->SetName("Main Window Viewport");
    }

    FRHIConstantBufferInitializer CBInitializer(EBufferUsageFlags::Default, sizeof(SCameraBufferDesc), EResourceAccess::Common);
    Resources.CameraBuffer = RHICreateConstantBuffer(CBInitializer);
    if (!Resources.CameraBuffer)
    {
        LOG_ERROR("[Renderer]: Failed to create CameraBuffer");
        return false;
    }
    else
    {
        Resources.CameraBuffer->SetName("CameraBuffer");
    }

    // Init standard input layout
    FRHIVertexInputLayoutInitializer InputLayout =
    {
        { "POSITION", 0, EFormat::R32G32B32_Float, sizeof(SVertex), 0, 0,  EVertexInputClass::Vertex, 0 },
        { "NORMAL",   0, EFormat::R32G32B32_Float, sizeof(SVertex), 0, 12, EVertexInputClass::Vertex, 0 },
        { "TANGENT",  0, EFormat::R32G32B32_Float, sizeof(SVertex), 0, 24, EVertexInputClass::Vertex, 0 },
        { "TEXCOORD", 0, EFormat::R32G32_Float,    sizeof(SVertex), 0, 36, EVertexInputClass::Vertex, 0 },
    };

    Resources.StdInputLayout = RHICreateVertexInputLayout(InputLayout);
    if (!Resources.StdInputLayout)
    {
        CDebug::DebugBreak();
        return false;
    }

    {
        CRHISamplerStateInitializer Initializer;
        Initializer.AddressU    = ESamplerMode::Border;
        Initializer.AddressV    = ESamplerMode::Border;
        Initializer.AddressW    = ESamplerMode::Border;
        Initializer.Filter      = ESamplerFilter::MinMagMipPoint;
        Initializer.BorderColor = CFloatColor(1.0f, 1.0f, 1.0f, 1.0f);

        Resources.DirectionalLightShadowSampler = RHICreateSamplerState(Initializer);
        if (!Resources.DirectionalLightShadowSampler)
        {
            CDebug::DebugBreak();
            return false;
        }
    }

    {
        CRHISamplerStateInitializer Initializer;
        Initializer.AddressU       = ESamplerMode::Wrap;
        Initializer.AddressV       = ESamplerMode::Wrap;
        Initializer.AddressW       = ESamplerMode::Wrap;
        Initializer.Filter         = ESamplerFilter::Comparison_MinMagMipLinear;
        Initializer.ComparisonFunc = EComparisonFunc::LessEqual;

        Resources.PointLightShadowSampler = RHICreateSamplerState(Initializer);
        if (!Resources.PointLightShadowSampler)
        {
            CDebug::DebugBreak();
            return false;
        }
    }

    if (!InitAA())
    {
        return false;
    }

    if (!InitBoundingBoxDebugPass())
    {
        return false;
    }

    if (!InitShadingImage())
    {
        return false;
    }

    if (!LightSetup.Init())
    {
        return false;
    }

    if (!DeferredRenderer.Init(Resources))
    {
        return false;
    }

    if (!ShadowMapRenderer.Init(LightSetup, Resources))
    {
        return false;
    }

    if (!SSAORenderer.Init(Resources))
    {
        return false;
    }

    if (!LightProbeRenderer.Init(LightSetup, Resources))
    {
        return false;
    }

    if (!SkyboxRenderPass.Init(Resources))
    {
        return false;
    }

    if (!ForwardRenderer.Init(Resources))
    {
        return false;
    }

    if (RHISupportsRayTracing())
    {
        if (!RayTracer.Init(Resources))
        {
            return false;
        }
    }

    LightProbeRenderer.RenderSkyLightProbe(MainCmdList, LightSetup, Resources);

    FRHICommandQueue::Get().ExecuteCommandList(MainCmdList);

    CCanvasApplication& Application = CCanvasApplication::Get();

    // Register EventFunc
    WindowHandler->WindowResizedDelegate.BindRaw(this, &CRenderer::OnWindowResize);
    Application.AddWindowMessageHandler(WindowHandler, uint32(-1));

    // Register Windows
    TextureDebugger = CTextureDebugWindow::Make();
    Application.AddWindow(TextureDebugger);

    InfoWindow = CRendererInfoWindow::Make();
    Application.AddWindow(InfoWindow);

    GPUProfilerWindow = CGPUProfilerWindow::Make();
    Application.AddWindow(GPUProfilerWindow);

    return true;
}

void CRenderer::FrustumCullingAndSortingInternal( const CCamera* Camera
                                                , const TPair<uint32, uint32>& DrawCommands
                                                , TArray<uint32>& OutDeferredDrawCommands
                                                , TArray<uint32>& OutForwardDrawCommands)
{

    TRACE_SCOPE("Frustum Culling And Sorting Inner");

    // Inserts a mesh based on distance
    const auto InsertSorted = []( int32 CommandIndex
                                , const CCamera* Camera
                                , const CVector3& WorldPosition
                                , TArray<float>& OutDistances
                                , TArray<uint32>& OutCommands) -> void
    {
        Check(OutDistances.Size() == OutCommands.Size());

        CVector3 CameraPosition = Camera->GetPosition();
        CVector3 DistanceVector = WorldPosition - CameraPosition;

        const float NewDistance = DistanceVector.LengthSquared();

        int32 Index = 0;
        for (; Index < OutCommands.Size(); ++Index)
        {
            const float Distance = OutDistances[Index];
            if (NewDistance < Distance)
            {
                break;
            }
        }

        OutCommands.Insert(Index, CommandIndex);
        OutDistances.Insert(Index, NewDistance);
    };


    // Perform frustum culling and insert based on distance to the camera
    TArray<float> DeferredDistances;
    
    const uint32 StartCommand = DrawCommands.First;
    const uint32 NumCommands  = DrawCommands.Second;

    DeferredDistances.Reserve(NumCommands);
    OutDeferredDrawCommands.Reserve(NumCommands);

    CFrustum CameraFrustum = CFrustum(Camera->GetFarPlane(), Camera->GetViewMatrix(), Camera->GetProjectionMatrix());
    for (uint32 Index = 0; Index < NumCommands; ++Index)
    {
        const uint32 CommandIndex = StartCommand + Index;

        const SMeshDrawCommand& Command = Resources.GlobalMeshDrawCommands[CommandIndex];

        CMatrix4 TransformMatrix = Command.CurrentActor->GetTransform().GetMatrix();
        TransformMatrix = TransformMatrix.Transpose();

        CVector3 Top = CVector3(Command.Mesh->BoundingBox.Top);
        Top = TransformMatrix.TransformPosition(Top);

        CVector3 Bottom = CVector3(Command.Mesh->BoundingBox.Bottom);
        Bottom = TransformMatrix.TransformPosition(Bottom);

        SAABB Box(Top, Bottom);
        if (CameraFrustum.CheckAABB(Box))
        {
            if (Command.Material->ShouldRenderInForwardPass())
            {
                OutForwardDrawCommands.Emplace(CommandIndex);
            }
            else
            {
                CVector3 WorldPosition = Box.GetCenter();
                InsertSorted(CommandIndex, Camera, WorldPosition, DeferredDistances, OutDeferredDrawCommands);
            }
        }
    }
}

void CRenderer::PerformFrustumCullingAndSort(const CScene& Scene)
{
    TRACE_SCOPE("FrustumCulling And Sorting");

    const auto NumThreads = 1;// PlatformThreadMisc::GetNumProcessors();
    
    TArray<TArray<uint32>> WriteableDeferredMeshCommands;
    WriteableDeferredMeshCommands.Reserve(NumThreads);

    TArray<TArray<uint32>> WriteableForwardMeshCommands;
    WriteableForwardMeshCommands.Reserve(NumThreads);

    TArray<TPair<uint32, uint32>> ReadableMeshCommands;
    ReadableMeshCommands.Reserve(NumThreads);

    const auto CameraPtr            = Scene.GetCamera();
    const auto NumMeshCommands      = Scene.GetMeshDrawCommands().Size();
    const auto NumCommandsPerThread = (NumMeshCommands / NumThreads) + 1;

    int32 RemainingCommands = NumMeshCommands;
    int32 StartCommand      = 0;

    TArray<DispatchID> Tasks(NumThreads);
    for (uint32 Index = 0; Index < NumThreads; ++Index)
    {
        // Allocate Array for commands to fill
        TArray<uint32>& WriteDeferredMeshCommands = WriteableDeferredMeshCommands.Emplace();
        TArray<uint32>& WriteForwardMeshCommands  = WriteableForwardMeshCommands.Emplace();
        
        const int32 NumCommands = NMath::Min<int32>(RemainingCommands, NumCommandsPerThread);
        RemainingCommands -= NumCommands;

        // Allocate ArrayView for reading
        TPair<uint32, uint32>& ReadMeshCommands = ReadableMeshCommands.Emplace(StartCommand, NumCommands);
        StartCommand += NumCommands;

        const auto CullAndSort = [&]() -> void
        {
            FrustumCullingAndSortingInternal(CameraPtr, ReadMeshCommands, WriteDeferredMeshCommands, WriteForwardMeshCommands);
        };

        CAsyncTask AsyncTask;
        AsyncTask.Delegate.BindLambda(CullAndSort);

        Tasks[Index] = CAsyncTaskManager::Get().Dispatch(AsyncTask);
    }

    // Sync and insert
    for (uint32 Index = 0; Index < NumThreads; ++Index)
    {
        CAsyncTaskManager::Get().WaitFor(Tasks[Index], true);
        
        const TArray<uint32>& WriteForwardMeshCommands = WriteableForwardMeshCommands[Index];
        Resources.ForwardVisibleCommands.Append(WriteForwardMeshCommands);

        const TArray<uint32>& WriteDeferredMeshCommands = WriteableDeferredMeshCommands[Index];
        Resources.DeferredVisibleCommands.Append(WriteDeferredMeshCommands);
    }
}

void CRenderer::PerformFXAA(FRHICommandList& InCmdList)
{
    INSERT_DEBUG_CMDLIST_MARKER(InCmdList, "Begin FXAA");

    TRACE_SCOPE("FXAA");

    GPU_TRACE_SCOPE(InCmdList, "FXAA");

    struct SFXAASettings
    {
        float Width;
        float Height;
    } Settings;

    Settings.Width  = static_cast<float>(Resources.BackBuffer->GetWidth());
    Settings.Height = static_cast<float>(Resources.BackBuffer->GetHeight());

    FRHIRenderPassInitializer RenderPass;
    RenderPass.RenderTargets[0]            = FRHIRenderTargetView(Resources.BackBuffer, EAttachmentLoadAction::Clear);
    RenderPass.RenderTargets[0].ClearValue = CFloatColor(0.0f, 0.0f, 0.0f, 1.0f);
    RenderPass.NumRenderTargets            = 1;

    InCmdList.BeginRenderPass(RenderPass);

    FRHIShaderResourceView* FinalTargetSRV = Resources.FinalTarget->GetShaderResourceView();
    if (GFXAADebug.GetBool())
    {
        InCmdList.SetShaderResourceView(FXAADebugShader.Get(), FinalTargetSRV, 0);
        InCmdList.SetSamplerState(FXAADebugShader.Get(), Resources.FXAASampler.Get(), 0);
        InCmdList.Set32BitShaderConstants(FXAADebugShader.Get(), &Settings, 2);
        InCmdList.SetGraphicsPipelineState(FXAADebugPSO.Get());
    }
    else
    {
        InCmdList.SetShaderResourceView(FXAAShader.Get(), FinalTargetSRV, 0);
        InCmdList.SetSamplerState(FXAAShader.Get(), Resources.FXAASampler.Get(), 0);
        InCmdList.Set32BitShaderConstants(FXAAShader.Get(), &Settings, 2);
        InCmdList.SetGraphicsPipelineState(FXAAPSO.Get());
    }

    InCmdList.DrawInstanced(3, 1, 0, 0);

    InCmdList.EndRenderPass();

    INSERT_DEBUG_CMDLIST_MARKER(InCmdList, "End FXAA");
}

void CRenderer::PerformBackBufferBlit(FRHICommandList& InCmdList)
{
    INSERT_DEBUG_CMDLIST_MARKER(InCmdList, "Begin Draw BackBuffer");

    TRACE_SCOPE("Draw to BackBuffer");

    FRHIRenderPassInitializer RenderPass;
    RenderPass.RenderTargets[0]            = FRHIRenderTargetView(Resources.BackBuffer, EAttachmentLoadAction::Clear);
    RenderPass.RenderTargets[0].ClearValue = CFloatColor(0.0f, 0.0f, 0.0f, 1.0f);
    RenderPass.NumRenderTargets            = 1;

    InCmdList.BeginRenderPass(RenderPass);

    FRHIShaderResourceView* FinalTargetSRV = Resources.FinalTarget->GetShaderResourceView();
    InCmdList.SetShaderResourceView(PostShader.Get(), FinalTargetSRV, 0);
    InCmdList.SetSamplerState(PostShader.Get(), Resources.GBufferSampler.Get(), 0);

    InCmdList.SetGraphicsPipelineState(PostPSO.Get());
    InCmdList.DrawInstanced(3, 1, 0, 0);

    InCmdList.EndRenderPass();

    INSERT_DEBUG_CMDLIST_MARKER(InCmdList, "End Draw BackBuffer");
}

void CRenderer::PerformAABBDebugPass(FRHICommandList& InCmdList)
{
    INSERT_DEBUG_CMDLIST_MARKER(InCmdList, "Begin DebugPass");

    TRACE_SCOPE("DebugPass");

    InCmdList.SetGraphicsPipelineState(AABBDebugPipelineState.Get());

    InCmdList.SetPrimitiveTopology(EPrimitiveTopology::LineList);

    InCmdList.SetConstantBuffer(AABBVertexShader.Get(), Resources.CameraBuffer.Get(), 0);

    InCmdList.SetVertexBuffers(&AABBVertexBuffer, 1, 0);
    InCmdList.SetIndexBuffer(AABBIndexBuffer.Get());

    for (const auto CommandIndex : Resources.DeferredVisibleCommands)
    {
        const SMeshDrawCommand& Command = Resources.GlobalMeshDrawCommands[CommandIndex];

        SAABB& Box = Command.Mesh->BoundingBox;

        CVector3 Scale    = CVector3(Box.GetWidth(), Box.GetHeight(), Box.GetDepth());
        CVector3 Position = Box.GetCenter();

        CMatrix4 TranslationMatrix = CMatrix4::Translation(Position.x, Position.y, Position.z);
        CMatrix4 ScaleMatrix       = CMatrix4::Scale(Scale.x, Scale.y, Scale.z);
        CMatrix4 TransformMatrix   = Command.CurrentActor->GetTransform().GetMatrix();
        TransformMatrix = TransformMatrix.Transpose();
        TransformMatrix = (ScaleMatrix * TranslationMatrix) * TransformMatrix;
        TransformMatrix.Transpose();

        InCmdList.Set32BitShaderConstants(AABBVertexShader.Get(), &TranslationMatrix, 16);

        InCmdList.DrawIndexedInstanced(24, 1, 0, 0, 0);
    }

    INSERT_DEBUG_CMDLIST_MARKER(InCmdList, "End DebugPass");
}

void CRenderer::Tick(const CScene& Scene)
{
    Resources.BackBuffer             = Resources.MainWindowViewport->GetBackBuffer();
    Resources.GlobalMeshDrawCommands = TArrayView<const SMeshDrawCommand>(Scene.GetMeshDrawCommands());

    // Prepare Lights
#if 1
    PreShadowsCmdList.BeginExternalCapture();
#endif

    CGPUProfiler::Get().BeginGPUFrame(PreShadowsCmdList);

    INSERT_DEBUG_CMDLIST_MARKER(PreShadowsCmdList, "--BEGIN FRAME--");

    LightSetup.BeginFrame(PreShadowsCmdList, Scene);

    // Init point light task
    const auto RenderPointShadows = [&]()
    {
        CRenderer::ShadowMapRenderer.RenderPointLightShadows(PointShadowCmdList, LightSetup, Scene);
    };

    if (!PointShadowTask.Delegate.IsBound())
    {
        PointShadowTask.Delegate.BindLambda(RenderPointShadows);
    }

    CAsyncTaskManager::Get().Dispatch(PointShadowTask);

    // Init directional light task
    const auto RenderDirShadows = [&]()
    {
        CRenderer::ShadowMapRenderer.RenderDirectionalLightShadows(DirShadowCmdList, LightSetup, Resources, Scene);
    };

    DirShadowTask.Delegate.BindLambda(RenderDirShadows);
    CAsyncTaskManager::Get().Dispatch(DirShadowTask);

    // Perform frustum culling
    Resources.DeferredVisibleCommands.Clear();
    Resources.ForwardVisibleCommands.Clear();

    // Clear the images that were debug gable last frame 
    // TODO: Make this persistent, we do not need to do this every frame, right know it is because the resource-state system needs overhaul
    TextureDebugger->ClearImages();

    if (!GFrustumCullEnabled.GetBool())
    {
        for (int32 CommandIndex = 0; CommandIndex < Resources.GlobalMeshDrawCommands.Size(); ++CommandIndex)
        {
            const SMeshDrawCommand& Command = Resources.GlobalMeshDrawCommands[CommandIndex];
            if (Command.Material->HasAlphaMask())
            {
                Resources.ForwardVisibleCommands.Emplace(CommandIndex);
            }
            else
            {
                Resources.DeferredVisibleCommands.Emplace(CommandIndex);
            }
        }
    }
    else
    {
        PerformFrustumCullingAndSort(Scene);
    }

    // Update camera-buffer
    SCameraBufferDesc CamBuffer;
    CamBuffer.ViewProjection    = Scene.GetCamera()->GetViewProjectionMatrix();
    CamBuffer.View              = Scene.GetCamera()->GetViewMatrix();
    CamBuffer.ViewInv           = Scene.GetCamera()->GetViewInverseMatrix();
    CamBuffer.Projection        = Scene.GetCamera()->GetProjectionMatrix();
    CamBuffer.ProjectionInv     = Scene.GetCamera()->GetProjectionInverseMatrix();
    CamBuffer.ViewProjectionInv = Scene.GetCamera()->GetViewProjectionInverseMatrix();
    CamBuffer.Position          = Scene.GetCamera()->GetPosition();
    CamBuffer.Forward           = Scene.GetCamera()->GetForward();
    CamBuffer.Right             = Scene.GetCamera()->GetRight();
    CamBuffer.NearPlane         = Scene.GetCamera()->GetNearPlane();
    CamBuffer.FarPlane          = Scene.GetCamera()->GetFarPlane();
    CamBuffer.AspectRatio       = Scene.GetCamera()->GetAspectRatio();

    PrepareGBufferCmdList.TransitionBuffer(Resources.CameraBuffer.Get(), EResourceAccess::VertexAndConstantBuffer, EResourceAccess::CopyDest);

    PrepareGBufferCmdList.UpdateBuffer(Resources.CameraBuffer.Get(), 0, sizeof(SCameraBufferDesc), &CamBuffer);

    PrepareGBufferCmdList.TransitionBuffer(Resources.CameraBuffer.Get(), EResourceAccess::CopyDest, EResourceAccess::VertexAndConstantBuffer);

    PrepareGBufferCmdList.TransitionTexture(Resources.GBuffer[GBUFFER_ALBEDO_INDEX].Get(), EResourceAccess::NonPixelShaderResource, EResourceAccess::RenderTarget);
    PrepareGBufferCmdList.TransitionTexture(Resources.GBuffer[GBUFFER_NORMAL_INDEX].Get(), EResourceAccess::NonPixelShaderResource, EResourceAccess::RenderTarget);
    PrepareGBufferCmdList.TransitionTexture(Resources.GBuffer[GBUFFER_MATERIAL_INDEX].Get(), EResourceAccess::NonPixelShaderResource, EResourceAccess::RenderTarget);
    PrepareGBufferCmdList.TransitionTexture(Resources.GBuffer[GBUFFER_VIEW_NORMAL_INDEX].Get(), EResourceAccess::NonPixelShaderResource, EResourceAccess::RenderTarget);
    PrepareGBufferCmdList.TransitionTexture(Resources.GBuffer[GBUFFER_DEPTH_INDEX].Get(), EResourceAccess::PixelShaderResource, EResourceAccess::DepthWrite);

    if (GPrePassEnabled.GetBool())
    {
        const auto RenderPrePass = [&]()
        {
            CRenderer::DeferredRenderer.RenderPrePass(PrePassCmdList, Resources, Scene);
        };

        PrePassTask.Delegate.BindLambda(RenderPrePass);
        CAsyncTaskManager::Get().Dispatch(PrePassTask);
    }

#if 0
    if (ShadingImage && GEnableVariableRateShading.GetBool())
    {
        INSERT_DEBUG_CMDLIST_MARKER(ShadingRateCmdList, "Begin VRS Image");
        ShadingRateCmdList.SetShadingRate(EShadingRate::VRS_1x1);

        ShadingRateCmdList.TransitionTexture(ShadingImage.Get(), EResourceAccess::ShadingRateSource, EResourceAccess::UnorderedAccess);

        ShadingRateCmdList.SetComputePipelineState(ShadingRatePipeline.Get());

        FRHIUnorderedAccessView* ShadingImageUAV = ShadingImage->GetUnorderedAccessView();
        ShadingRateCmdList.SetUnorderedAccessView(ShadingRateShader.Get(), ShadingImageUAV, 0);

        ShadingRateCmdList.Dispatch(ShadingImage->GetWidth(), ShadingImage->GetHeight(), 1);

        ShadingRateCmdList.TransitionTexture(ShadingImage.Get(), EResourceAccess::UnorderedAccess, EResourceAccess::ShadingRateSource);

        ShadingRateCmdList.SetShadingRateImage(ShadingImage.Get());

        INSERT_DEBUG_CMDLIST_MARKER(ShadingRateCmdList, "End VRS Image");
    }
    else if (RHISupportsVariableRateShading())
    {
        ShadingRateCmdList.SetShadingRate(EShadingRate::VRS_1x1);
    }
#endif

    if (RHISupportsRayTracing())
    {
        const auto RenderRayTracing = [&]()
        {
            GPU_TRACE_SCOPE(RayTracingCmdList, "Ray Tracing");
            CRenderer::RayTracer.PreRender(RayTracingCmdList, Resources, Scene);
        };

        RayTracingTask.Delegate.BindLambda(RenderRayTracing);
        CAsyncTaskManager::Get().Dispatch(RayTracingTask);
    }

    {
        const auto RenderBasePass = [&]()
        {
            CRenderer::DeferredRenderer.RenderBasePass(BasePassCmdList, Resources);
        };

        BasePassTask.Delegate.BindLambda(RenderBasePass);
        CAsyncTaskManager::Get().Dispatch(BasePassTask);
    }

    MainCmdList.TransitionTexture(Resources.GBuffer[GBUFFER_ALBEDO_INDEX].Get(), EResourceAccess::RenderTarget, EResourceAccess::NonPixelShaderResource);

    AddDebugTexture( MakeSharedRef<FRHIShaderResourceView>(Resources.GBuffer[GBUFFER_ALBEDO_INDEX]->GetShaderResourceView())
                   , Resources.GBuffer[GBUFFER_ALBEDO_INDEX]
                   , EResourceAccess::NonPixelShaderResource
                   , EResourceAccess::NonPixelShaderResource);

    MainCmdList.TransitionTexture(Resources.GBuffer[GBUFFER_NORMAL_INDEX].Get(), EResourceAccess::RenderTarget, EResourceAccess::NonPixelShaderResource);

    AddDebugTexture( MakeSharedRef<FRHIShaderResourceView>(Resources.GBuffer[GBUFFER_NORMAL_INDEX]->GetShaderResourceView())
                   , Resources.GBuffer[GBUFFER_NORMAL_INDEX]
                   , EResourceAccess::NonPixelShaderResource
                   , EResourceAccess::NonPixelShaderResource);

    MainCmdList.TransitionTexture(Resources.GBuffer[GBUFFER_VIEW_NORMAL_INDEX].Get(), EResourceAccess::RenderTarget, EResourceAccess::NonPixelShaderResource);

    AddDebugTexture( MakeSharedRef<FRHIShaderResourceView>(Resources.GBuffer[GBUFFER_VIEW_NORMAL_INDEX]->GetShaderResourceView())
                   , Resources.GBuffer[GBUFFER_VIEW_NORMAL_INDEX]
                   , EResourceAccess::NonPixelShaderResource
                   , EResourceAccess::NonPixelShaderResource);

    MainCmdList.TransitionTexture(Resources.GBuffer[GBUFFER_MATERIAL_INDEX].Get(), EResourceAccess::RenderTarget, EResourceAccess::NonPixelShaderResource);

    AddDebugTexture( MakeSharedRef<FRHIShaderResourceView>(Resources.GBuffer[GBUFFER_MATERIAL_INDEX]->GetShaderResourceView())
                   , Resources.GBuffer[GBUFFER_MATERIAL_INDEX]
                   , EResourceAccess::NonPixelShaderResource
                   , EResourceAccess::NonPixelShaderResource);

    MainCmdList.TransitionTexture(Resources.GBuffer[GBUFFER_DEPTH_INDEX].Get(), EResourceAccess::DepthWrite, EResourceAccess::NonPixelShaderResource);
    MainCmdList.TransitionTexture(Resources.SSAOBuffer.Get(), EResourceAccess::NonPixelShaderResource, EResourceAccess::UnorderedAccess);

    MainCmdList.ClearUnorderedAccessView(Resources.SSAOBuffer->GetUnorderedAccessView(), { 1.0f, 1.0f, 1.0f, 1.0f });

    if (GEnableSSAO.GetBool())
    {
        GPU_TRACE_SCOPE(MainCmdList, "SSAO");
        SSAORenderer.Render(MainCmdList, Resources);
    }

    MainCmdList.TransitionTexture(Resources.SSAOBuffer.Get(), EResourceAccess::UnorderedAccess, EResourceAccess::NonPixelShaderResource);

    AddDebugTexture( MakeSharedRef<FRHIShaderResourceView>(Resources.SSAOBuffer->GetShaderResourceView())
                   , Resources.SSAOBuffer
                   , EResourceAccess::NonPixelShaderResource
                   , EResourceAccess::NonPixelShaderResource);

    {
        MainCmdList.TransitionTexture(Resources.FinalTarget.Get(), EResourceAccess::PixelShaderResource, EResourceAccess::UnorderedAccess);
        MainCmdList.TransitionTexture(Resources.BackBuffer, EResourceAccess::Present, EResourceAccess::RenderTarget);
        MainCmdList.TransitionTexture(LightSetup.IrradianceMap.Get(), EResourceAccess::PixelShaderResource, EResourceAccess::NonPixelShaderResource);
        MainCmdList.TransitionTexture(LightSetup.SpecularIrradianceMap.Get(), EResourceAccess::PixelShaderResource, EResourceAccess::NonPixelShaderResource);
        MainCmdList.TransitionTexture(Resources.IntegrationLUT.Get(), EResourceAccess::PixelShaderResource, EResourceAccess::NonPixelShaderResource);

        ShadowMapRenderer.RenderShadowMasks(MainCmdList, LightSetup, Resources);

        DeferredRenderer.RenderDeferredTiledLightPass(MainCmdList, Resources, LightSetup);
    }

    MainCmdList.TransitionTexture(Resources.GBuffer[GBUFFER_DEPTH_INDEX].Get(), EResourceAccess::NonPixelShaderResource, EResourceAccess::DepthWrite);
    MainCmdList.TransitionTexture(Resources.FinalTarget.Get(), EResourceAccess::UnorderedAccess, EResourceAccess::RenderTarget);

    SkyboxRenderPass.Render(MainCmdList, Resources, Scene);

    MainCmdList.TransitionTexture(LightSetup.PointLightShadowMaps.Get(), EResourceAccess::NonPixelShaderResource, EResourceAccess::PixelShaderResource);

    AddDebugTexture( MakeSharedRef<FRHIShaderResourceView>(LightSetup.DirectionalShadowMask->GetShaderResourceView())
                   , LightSetup.DirectionalShadowMask
                   , EResourceAccess::NonPixelShaderResource
                   , EResourceAccess::NonPixelShaderResource);

    AddDebugTexture( MakeSharedRef<FRHIShaderResourceView>(LightSetup.ShadowMapCascades[0]->GetShaderResourceView())
                   , LightSetup.ShadowMapCascades[0]
                   , EResourceAccess::NonPixelShaderResource
                   , EResourceAccess::NonPixelShaderResource);

    AddDebugTexture( MakeSharedRef<FRHIShaderResourceView>(LightSetup.ShadowMapCascades[1]->GetShaderResourceView())
                   , LightSetup.ShadowMapCascades[1]
                   , EResourceAccess::NonPixelShaderResource
                   , EResourceAccess::NonPixelShaderResource);

    AddDebugTexture( MakeSharedRef<FRHIShaderResourceView>(LightSetup.ShadowMapCascades[2]->GetShaderResourceView())
                   , LightSetup.ShadowMapCascades[2]
                   , EResourceAccess::NonPixelShaderResource
                   , EResourceAccess::NonPixelShaderResource);

    AddDebugTexture( MakeSharedRef<FRHIShaderResourceView>(LightSetup.ShadowMapCascades[3]->GetShaderResourceView())
                   , LightSetup.ShadowMapCascades[3]
                   , EResourceAccess::NonPixelShaderResource
                   , EResourceAccess::NonPixelShaderResource);

    MainCmdList.TransitionTexture(LightSetup.IrradianceMap.Get(), EResourceAccess::NonPixelShaderResource, EResourceAccess::PixelShaderResource);
    MainCmdList.TransitionTexture(LightSetup.SpecularIrradianceMap.Get(), EResourceAccess::NonPixelShaderResource, EResourceAccess::PixelShaderResource);
    MainCmdList.TransitionTexture(Resources.IntegrationLUT.Get(), EResourceAccess::NonPixelShaderResource, EResourceAccess::PixelShaderResource);

    AddDebugTexture( MakeSharedRef<FRHIShaderResourceView>(Resources.IntegrationLUT->GetShaderResourceView())
                   , Resources.IntegrationLUT
                   , EResourceAccess::PixelShaderResource
                   , EResourceAccess::PixelShaderResource);

    if (!Resources.ForwardVisibleCommands.IsEmpty())
    {
        GPU_TRACE_SCOPE(MainCmdList, "Forward Pass");
        ForwardRenderer.Render(MainCmdList, Resources, LightSetup);
    }

    MainCmdList.TransitionTexture(Resources.FinalTarget.Get(), EResourceAccess::RenderTarget, EResourceAccess::PixelShaderResource);

    AddDebugTexture( MakeSharedRef<FRHIShaderResourceView>(Resources.FinalTarget->GetShaderResourceView())
                   , Resources.FinalTarget
                   , EResourceAccess::PixelShaderResource
                   , EResourceAccess::PixelShaderResource);

    MainCmdList.TransitionTexture(Resources.GBuffer[GBUFFER_DEPTH_INDEX].Get(), EResourceAccess::DepthWrite, EResourceAccess::PixelShaderResource);

    AddDebugTexture( MakeSharedRef<FRHIShaderResourceView>(Resources.GBuffer[GBUFFER_DEPTH_INDEX]->GetShaderResourceView())
                   , Resources.GBuffer[GBUFFER_DEPTH_INDEX]
                   , EResourceAccess::PixelShaderResource
                   , EResourceAccess::PixelShaderResource);

    if (GEnableFXAA.GetBool())
    {
        PerformFXAA(MainCmdList);
    }
    else
    {
        PerformBackBufferBlit(MainCmdList);
    }

    if (GDrawAABBs.GetBool())
    {
        PerformAABBDebugPass(MainCmdList);
    }

    INSERT_DEBUG_CMDLIST_MARKER(MainCmdList, "Begin UI Render");

    {
        TRACE_SCOPE("Render UI");

#if 0
        if (RHISupportsVariableRateShading())
        {
            MainCmdList.SetShadingRate(EShadingRate::VRS_1x1);
            MainCmdList.SetShadingRateImage(nullptr);
        }
#endif

        FRHIRenderPassInitializer RenderPass;
        RenderPass.RenderTargets[0] = FRHIRenderTargetView(Resources.BackBuffer, EAttachmentLoadAction::Load);
        RenderPass.NumRenderTargets = 1;

        MainCmdList.BeginRenderPass(RenderPass);
        
        CCanvasApplication::Get().DrawWindows(MainCmdList);
        
        MainCmdList.EndRenderPass();
    }

    INSERT_DEBUG_CMDLIST_MARKER(MainCmdList, "End UI Render");

    MainCmdList.TransitionTexture(Resources.BackBuffer, EResourceAccess::RenderTarget, EResourceAccess::Present);

    INSERT_DEBUG_CMDLIST_MARKER(MainCmdList, "--END FRAME--");

    CGPUProfiler::Get().EndGPUFrame(MainCmdList);

#if 1
    MainCmdList.EndExternalCapture();
#endif

    CAsyncTaskManager::Get().WaitForAll();

    {
        TRACE_SCOPE("ExecuteCommandList");

        FRHICommandList* CmdLists[9] =
        {
            &PreShadowsCmdList,
            &PointShadowCmdList,
            &DirShadowCmdList,
            &PrepareGBufferCmdList,
            &PrePassCmdList,
            &ShadingRateCmdList,
            &RayTracingCmdList,
            &BasePassCmdList,
            &MainCmdList
        };

        FRHICommandQueue::Get().ExecuteCommandLists(CmdLists, ArrayCount(CmdLists));

        FrameStatistics.NumDrawCalls      = FRHICommandQueue::Get().GetNumDrawCalls();
        FrameStatistics.NumDispatchCalls  = FRHICommandQueue::Get().GetNumDispatchCalls();
        FrameStatistics.NumRenderCommands = FRHICommandQueue::Get().GetNumCommands();
    }

    {
        TRACE_SCOPE("Present");
        Resources.MainWindowViewport->Present(GVSyncEnabled.GetBool());
    }
}

void CRenderer::Release()
{
    FRHICommandQueue::Get().WaitForGPU();

    PreShadowsCmdList.Reset();
    PointShadowCmdList.Reset();
    DirShadowCmdList.Reset();
    PrepareGBufferCmdList.Reset();
    PrePassCmdList.Reset();
    ShadingRateCmdList.Reset();
    RayTracingCmdList.Reset();
    BasePassCmdList.Reset();
    MainCmdList.Reset();

    DeferredRenderer.Release();
    ShadowMapRenderer.Release();
    SSAORenderer.Release();
    LightProbeRenderer.Release();
    SkyboxRenderPass.Release();
    ForwardRenderer.Release();
    RayTracer.Release();

    Resources.Release();
    LightSetup.Release();

    AABBVertexBuffer.Reset();
    AABBIndexBuffer.Reset();
    AABBDebugPipelineState.Reset();
    AABBVertexShader.Reset();
    AABBPixelShader.Reset();

    PostPSO.Reset();
    PostShader.Reset();
    FXAAPSO.Reset();
    FXAAShader.Reset();
    FXAADebugPSO.Reset();
    FXAADebugShader.Reset();

    ShadingImage.Reset();
    ShadingRatePipeline.Reset();
    ShadingRateShader.Reset();

    TimestampQueries.Reset();

    FrameStatistics.Reset();

    if (CCanvasApplication::IsInitialized())
    {
        CCanvasApplication& Application = CCanvasApplication::Get();
        Application.RemoveWindow(TextureDebugger);
        TextureDebugger.Reset();

        Application.RemoveWindow(InfoWindow);
        InfoWindow.Reset();

        Application.RemoveWindow(GPUProfilerWindow);
        GPUProfilerWindow.Reset();
    }
}

void CRenderer::OnWindowResize(const SWindowResizeEvent& Event)
{
    const uint32 Width = Event.Width;
    const uint32 Height = Event.Height;

    if (!Resources.MainWindowViewport->Resize(Width, Height))
    {
        CDebug::DebugBreak();
        return;
    }

    if (!DeferredRenderer.ResizeResources(Resources))
    {
        CDebug::DebugBreak();
        return;
    }

    if (!SSAORenderer.ResizeResources(Resources))
    {
        CDebug::DebugBreak();
        return;
    }

    if (!ShadowMapRenderer.ResizeResources(Width, Height, LightSetup))
    {
        CDebug::DebugBreak();
        return;
    }
}

bool CRenderer::InitBoundingBoxDebugPass()
{
    TArray<uint8> ShaderCode;
    
    {
        FShaderCompileInfo CompileInfo("VSMain", EShaderModel::SM_6_0, EShaderStage::Vertex);
        if (!FRHIShaderCompiler::Get().CompileFromFile("Shaders/Debug.hlsl", CompileInfo, ShaderCode))
        {
            CDebug::DebugBreak();
            return false;
        }
    }

    AABBVertexShader = RHICreateVertexShader(ShaderCode);
    if (!AABBVertexShader)
    {
        CDebug::DebugBreak();
        return false;
    }

    {
        FShaderCompileInfo CompileInfo("PSMain", EShaderModel::SM_6_0, EShaderStage::Pixel);
        if (!FRHIShaderCompiler::Get().CompileFromFile("Shaders/Debug.hlsl", CompileInfo, ShaderCode))
        {
            CDebug::DebugBreak();
            return false;
        }
    }

    AABBPixelShader = RHICreatePixelShader(ShaderCode);
    if (!AABBPixelShader)
    {
        CDebug::DebugBreak();
        return false;
    }

    FRHIVertexInputLayoutInitializer InputLayout =
    {
        { "POSITION", 0, EFormat::R32G32B32_Float, sizeof(CVector3), 0, 0, EVertexInputClass::Vertex, 0 },
    };

    TSharedRef<FRHIVertexInputLayout> InputLayoutState = RHICreateVertexInputLayout(InputLayout);
    if (!InputLayoutState)
    {
        CDebug::DebugBreak();
        return false;
    }

    CRHIDepthStencilStateInitializer DepthStencilInitializer;
    DepthStencilInitializer.DepthFunc      = EComparisonFunc::LessEqual;
    DepthStencilInitializer.bDepthEnable   = false;
    DepthStencilInitializer.DepthWriteMask = EDepthWriteMask::Zero;

    TSharedRef<FRHIDepthStencilState> DepthStencilState = RHICreateDepthStencilState(DepthStencilInitializer);
    if (!DepthStencilState)
    {
        CDebug::DebugBreak();
        return false;
    }

    CRHIRasterizerStateInitializer RasterizerStateInfo;
    RasterizerStateInfo.CullMode = ECullMode::None;

    TSharedRef<FRHIRasterizerState> RasterizerState = RHICreateRasterizerState(RasterizerStateInfo);
    if (!RasterizerState)
    {
        CDebug::DebugBreak();
        return false;
    }

    CRHIBlendStateInitializer BlendStateInfo;

    TSharedRef<FRHIBlendState> BlendState = RHICreateBlendState(BlendStateInfo);
    if (!BlendState)
    {
        CDebug::DebugBreak();
        return false;
    }

    FRHIGraphicsPipelineStateInitializer PSOInitializer;
    PSOInitializer.BlendState                             = BlendState.Get();
    PSOInitializer.DepthStencilState                      = DepthStencilState.Get();
    PSOInitializer.VertexInputLayout                      = InputLayoutState.Get();
    PSOInitializer.RasterizerState                        = RasterizerState.Get();
    PSOInitializer.ShaderState.VertexShader               = AABBVertexShader.Get();
    PSOInitializer.ShaderState.PixelShader                = AABBPixelShader.Get();
    PSOInitializer.PrimitiveTopologyType                  = EPrimitiveTopologyType::Line;
    PSOInitializer.PipelineFormats.RenderTargetFormats[0] = Resources.RenderTargetFormat;
    PSOInitializer.PipelineFormats.NumRenderTargets       = 1;
    PSOInitializer.PipelineFormats.DepthStencilFormat     = Resources.DepthBufferFormat;

    AABBDebugPipelineState = RHICreateGraphicsPipelineState(PSOInitializer);
    if (!AABBDebugPipelineState)
    {
        CDebug::DebugBreak();
        return false;
    }
    else
    {
        AABBDebugPipelineState->SetName("Debug PipelineState");
    }

    TStaticArray<CVector3, 8> Vertices =
    {
        CVector3(-0.5f, -0.5f,  0.5f),
        CVector3( 0.5f, -0.5f,  0.5f),
        CVector3(-0.5f,  0.5f,  0.5f),
        CVector3( 0.5f,  0.5f,  0.5f),

        CVector3( 0.5f, -0.5f, -0.5f),
        CVector3(-0.5f, -0.5f, -0.5f),
        CVector3( 0.5f,  0.5f, -0.5f),
        CVector3(-0.5f,  0.5f, -0.5f)
    };

    FRHIBufferDataInitializer VertexData(Vertices.Data(), Vertices.SizeInBytes());

    FRHIVertexBufferInitializer VBInitializer(EBufferUsageFlags::Default, Vertices.Size(), sizeof(CVector3), EResourceAccess::Common, &VertexData);
    AABBVertexBuffer = RHICreateVertexBuffer(VBInitializer);
    if (!AABBVertexBuffer)
    {
        CDebug::DebugBreak();
        return false;
    }
    else
    {
        AABBVertexBuffer->SetName("AABB VertexBuffer");
    }

    // Create IndexBuffer
    TStaticArray<uint16, 24> Indices =
    {
        0, 1,
        1, 3,
        3, 2,
        2, 0,
        1, 4,
        3, 6,
        6, 4,
        4, 5,
        5, 7,
        7, 6,
        0, 5,
        2, 7,
    };

    FRHIBufferDataInitializer IndexData(Indices.Data(), Indices.SizeInBytes());

    FRHIIndexBufferInitializer IBInitializer(EBufferUsageFlags::Default, EIndexFormat::uint16, Indices.Size(), EResourceAccess::Common, &IndexData);
    AABBIndexBuffer = RHICreateIndexBuffer(IBInitializer);
    if (!AABBIndexBuffer)
    {
        CDebug::DebugBreak();
        return false;
    }
    else
    {
        AABBIndexBuffer->SetName("AABB IndexBuffer");
    }

    return true;
}

bool CRenderer::InitAA()
{
    TArray<uint8> ShaderCode;
    
    {
		FShaderCompileInfo CompileInfo("Main", EShaderModel::SM_6_0, EShaderStage::Vertex);
		if (!FRHIShaderCompiler::Get().CompileFromFile("Shaders/FullscreenVS.hlsl", CompileInfo, ShaderCode))
		{
			CDebug::DebugBreak();
			return false;
		}
    }

    TSharedRef<FRHIVertexShader> VShader = RHICreateVertexShader(ShaderCode);
    if (!VShader)
    {
        CDebug::DebugBreak();
        return false;
    }

    {
		FShaderCompileInfo CompileInfo("Main", EShaderModel::SM_6_0, EShaderStage::Pixel);
		if (!FRHIShaderCompiler::Get().CompileFromFile("Shaders/PostProcessPS.hlsl", CompileInfo, ShaderCode))
		{
			CDebug::DebugBreak();
			return false;
		}
    }

    PostShader = RHICreatePixelShader(ShaderCode);
    if (!PostShader)
    {
        CDebug::DebugBreak();
        return false;
    }

    CRHIDepthStencilStateInitializer DepthStencilInitializer;
    DepthStencilInitializer.DepthFunc      = EComparisonFunc::Always;
    DepthStencilInitializer.bDepthEnable   = false;
    DepthStencilInitializer.DepthWriteMask = EDepthWriteMask::Zero;

    TSharedRef<FRHIDepthStencilState> DepthStencilState = RHICreateDepthStencilState(DepthStencilInitializer);
    if (!DepthStencilState)
    {
        CDebug::DebugBreak();
        return false;
    }

    CRHIRasterizerStateInitializer RasterizerInitializer;
    RasterizerInitializer.CullMode = ECullMode::None;

    TSharedRef<FRHIRasterizerState> RasterizerState = RHICreateRasterizerState(RasterizerInitializer);
    if (!RasterizerState)
    {
        CDebug::DebugBreak();
        return false;
    }

    CRHIBlendStateInitializer BlendStateInfo;

    TSharedRef<FRHIBlendState> BlendState = RHICreateBlendState(BlendStateInfo);
    if (!BlendState)
    {
        CDebug::DebugBreak();
        return false;
    }

    FRHIGraphicsPipelineStateInitializer PSOInitializer;
    PSOInitializer.VertexInputLayout                      = nullptr;
    PSOInitializer.BlendState                             = BlendState.Get();
    PSOInitializer.DepthStencilState                      = DepthStencilState.Get();
    PSOInitializer.RasterizerState                        = RasterizerState.Get();
    PSOInitializer.ShaderState.VertexShader               = VShader.Get();
    PSOInitializer.ShaderState.PixelShader                = PostShader.Get();
    PSOInitializer.PrimitiveTopologyType                  = EPrimitiveTopologyType::Triangle;
    PSOInitializer.PipelineFormats.RenderTargetFormats[0] = EFormat::R8G8B8A8_Unorm;
    PSOInitializer.PipelineFormats.NumRenderTargets       = 1;
    PSOInitializer.PipelineFormats.DepthStencilFormat     = EFormat::Unknown;

    PostPSO = RHICreateGraphicsPipelineState(PSOInitializer);
    if (!PostPSO)
    {
        CDebug::DebugBreak();
        return false;
    }

    // FXAA
    CRHISamplerStateInitializer SamplerInitializer;
    SamplerInitializer.AddressU = ESamplerMode::Clamp;
    SamplerInitializer.AddressV = ESamplerMode::Clamp;
    SamplerInitializer.AddressW = ESamplerMode::Clamp;
    SamplerInitializer.Filter   = ESamplerFilter::MinMagMipLinear;

    Resources.FXAASampler = RHICreateSamplerState(SamplerInitializer);
    if (!Resources.FXAASampler)
    {
        return false;
    }

    {
        FShaderCompileInfo CompileInfo("Main", EShaderModel::SM_6_0, EShaderStage::Pixel);
        if (!FRHIShaderCompiler::Get().CompileFromFile("Shaders/FXAA_PS.hlsl", CompileInfo, ShaderCode))
        {
            CDebug::DebugBreak();
            return false;
        }
    }

    FXAAShader = RHICreatePixelShader(ShaderCode);
    if (!FXAAShader)
    {
        CDebug::DebugBreak();
        return false;
    }

    PSOInitializer.ShaderState.PixelShader = FXAAShader.Get();

    FXAAPSO = RHICreateGraphicsPipelineState(PSOInitializer);
    if (!FXAAPSO)
    {
        CDebug::DebugBreak();
        return false;
    }
    else
    {
        FXAAPSO->SetName("FXAA PipelineState");
    }

    TArray<FShaderDefine> Defines =
    {
        FShaderDefine("ENABLE_DEBUG", "(1)")
    };

    {
        FShaderCompileInfo CompileInfo("Main", EShaderModel::SM_6_0, EShaderStage::Pixel, Defines.CreateView());
        if (!FRHIShaderCompiler::Get().CompileFromFile("Shaders/FXAA_PS.hlsl", CompileInfo, ShaderCode))
        {
            CDebug::DebugBreak();
            return false;
        }
    }

    FXAADebugShader = RHICreatePixelShader(ShaderCode);
    if (!FXAADebugShader)
    {
        CDebug::DebugBreak();
        return false;
    }

    PSOInitializer.ShaderState.PixelShader = FXAADebugShader.Get();

    FXAADebugPSO = RHICreateGraphicsPipelineState(PSOInitializer);
    if (!FXAADebugPSO)
    {
        CDebug::DebugBreak();
        return false;
    }

    return true;
}

bool CRenderer::InitShadingImage()
{
    SShadingRateSupport Support;
    RHIQueryShadingRateSupport(Support);

    if (Support.Tier != ERHIShadingRateTier::Tier2 || Support.ShadingRateImageTileSize == 0)
    {
        return true;
    }

    const uint32 Width  = Resources.MainWindowViewport->GetWidth() / Support.ShadingRateImageTileSize;
    const uint32 Height = Resources.MainWindowViewport->GetHeight() / Support.ShadingRateImageTileSize;

    FRHITexture2DInitializer Initializer(EFormat::R8_Uint, Width, Height, 1, 1, ETextureUsageFlags::RWTexture, EResourceAccess::ShadingRateSource);
    ShadingImage = RHICreateTexture2D(Initializer);
    if (!ShadingImage)
    {
        CDebug::DebugBreak();
        return false;
    }
    else
    {
        ShadingImage->SetName("Shading Rate Image");
    }

    TArray<uint8> ShaderCode;
    
    {
        FShaderCompileInfo CompileInfo("Main", EShaderModel::SM_6_0, EShaderStage::Compute);
        if (!FRHIShaderCompiler::Get().CompileFromFile("Shaders/ShadingImage.hlsl", CompileInfo, ShaderCode))
        {
            CDebug::DebugBreak();
            return false;
        }
    }

    ShadingRateShader = RHICreateComputeShader(ShaderCode);
    if (!ShadingRateShader)
    {
        CDebug::DebugBreak();
        return false;
    }

    CRHIComputePipelineStateInitializer PSOInitializer(ShadingRateShader.Get());
    ShadingRatePipeline = RHICreateComputePipelineState(PSOInitializer);
    if (!ShadingRatePipeline)
    {
        CDebug::DebugBreak();
        return false;
    }

    return true;
}<|MERGE_RESOLUTION|>--- conflicted
+++ resolved
@@ -71,15 +71,11 @@
 
 bool CRenderer::Init()
 {
-<<<<<<< HEAD
-    FRHIViewportInitializer ViewportInitializer(GEngine->MainWindow->GetPlatformHandle(), EFormat::R8G8B8A8_Unorm, EFormat::Unknown, 0, 0);
-=======
-    CRHIViewportInitializer ViewportInitializer( GEngine->MainWindow->GetPlatformHandle()
+    FRHIViewportInitializer ViewportInitializer( GEngine->MainWindow->GetPlatformHandle()
                                                , EFormat::R8G8B8A8_Unorm
                                                , EFormat::Unknown
                                                , GEngine->MainWindow->GetWidth()
                                                , GEngine->MainWindow->GetHeight());
->>>>>>> 4c41fc60
 
     Resources.MainWindowViewport = RHICreateViewport(ViewportInitializer);
     if (!Resources.MainWindowViewport)
