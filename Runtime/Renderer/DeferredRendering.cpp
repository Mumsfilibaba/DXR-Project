#include "DeferredRendering.h"
#include "Scene.h"
#include "Core/Misc/FrameProfiler.h"
#include "Core/Misc/ConsoleManager.h"
#include "RHI/RHI.h"
#include "RHI/ShaderCompiler.h"
#include "Engine/Resources/Mesh.h"
#include "Engine/Resources/Material.h"
#include "Engine/World/Components/ProxySceneComponent.h"
#include "Renderer/Debug/GPUProfiler.h"

static TAutoConsoleVariable<bool> CVarDrawTileDebug(
    "Renderer.Debug.DrawTiledLightning", 
    "Draws the tiled lightning overlay, that displays how many lights are used in a certain tile", 
    false);

static TAutoConsoleVariable<bool> CVarBasePassClearAllTargets(
    "Renderer.BasePass.ClearAllTargets",
    "Set to true to clear all the GBuffer RenderTargets inside of the BasePass, otherwise only a few targets are cleared to save bandwidth",
    true);

FDepthPrePass::FDepthPrePass(FSceneRenderer* InRenderer)
    : FRenderPass(InRenderer)
    , MaterialPSOs()
{
}

FDepthPrePass::~FDepthPrePass()
{
    MaterialPSOs.Clear();
}

void FDepthPrePass::InitializePipelineState(FMaterial* Material, const FFrameResources& FrameResources)
{
    const EMaterialFlags MaterialFlags = Material->GetMaterialFlags();

    FPipelineStateInstance* CachedPrePassPSO = MaterialPSOs.Find(MaterialFlags);
    if (!CachedPrePassPSO)
    {
        TArray<uint8>         ShaderCode;
        TArray<FShaderDefine> ShaderDefines;

        if (MaterialFlags & MaterialFlag_EnableHeight)
            ShaderDefines.Emplace("ENABLE_PARALLAX_MAPPING", "(1)");
        else
            ShaderDefines.Emplace("ENABLE_PARALLAX_MAPPING", "(0)");

        if (MaterialFlags & MaterialFlag_PackedDiffuseAlpha)
            ShaderDefines.Emplace("ENABLE_PACKED_MATERIAL_TEXTURE", "(1)");
        else
            ShaderDefines.Emplace("ENABLE_PACKED_MATERIAL_TEXTURE", "(0)");

        if (MaterialFlags & MaterialFlag_EnableAlpha)
            ShaderDefines.Emplace("ENABLE_ALPHA_MASK", "(1)");
        else
            ShaderDefines.Emplace("ENABLE_ALPHA_MASK", "(0)");

        FShaderCompileInfo CompileInfo("VSMain", EShaderModel::SM_6_2, EShaderStage::Vertex, ShaderDefines);
        if (!FShaderCompiler::Get().CompileFromFile("Shaders/PrePass.hlsl", CompileInfo, ShaderCode))
        {
            DEBUG_BREAK();
            return;
        }

        FPipelineStateInstance NewPipelineInstance;
        NewPipelineInstance.VertexShader = RHICreateVertexShader(ShaderCode);
        if (!NewPipelineInstance.VertexShader)
        {
            DEBUG_BREAK();
            return;
        }

        constexpr EMaterialFlags PSFlags = MaterialFlag_EnableHeight | MaterialFlag_PackedDiffuseAlpha | MaterialFlag_EnableAlpha;
        const bool bWantPixelShader = (MaterialFlags & PSFlags) != MaterialFlag_None;
        if (bWantPixelShader)
        {
            CompileInfo = FShaderCompileInfo("PSMain", EShaderModel::SM_6_2, EShaderStage::Pixel, ShaderDefines);
            if (!FShaderCompiler::Get().CompileFromFile("Shaders/PrePass.hlsl", CompileInfo, ShaderCode))
            {
                DEBUG_BREAK();
                return;
            }

            NewPipelineInstance.PixelShader = RHICreatePixelShader(ShaderCode);
            if (!NewPipelineInstance.PixelShader)
            {
                DEBUG_BREAK();
                return;
            }
        }

        FRHIDepthStencilStateInitializer DepthStencilStateInitializer;
        DepthStencilStateInitializer.DepthFunc         = EComparisonFunc::Less;
        DepthStencilStateInitializer.bDepthEnable      = true;
        DepthStencilStateInitializer.bDepthWriteEnable = true;

        NewPipelineInstance.DepthStencilState = RHICreateDepthStencilState(DepthStencilStateInitializer);
        if (!NewPipelineInstance.DepthStencilState)
        {
            DEBUG_BREAK();
            return;
        }

        FRHIRasterizerStateInitializer RasterizerStateInitializer;
        if (MaterialFlags & MaterialFlag_DoubleSided)
        {
            RasterizerStateInitializer.CullMode = ECullMode::None;
        }
        else
        {
            RasterizerStateInitializer.CullMode = ECullMode::Back;
        }

        NewPipelineInstance.RasterizerState = RHICreateRasterizerState(RasterizerStateInitializer);
        if (!NewPipelineInstance.RasterizerState)
        {
            DEBUG_BREAK();
            return;
        }

        FRHIBlendStateInitializer BlendStateInitializer;
        NewPipelineInstance.BlendState = RHICreateBlendState(BlendStateInitializer);
        if (!NewPipelineInstance.BlendState)
        {
            DEBUG_BREAK();
            return;
        }

        if (MaterialFlags & MaterialFlag_EnableHeight)
        {
            NewPipelineInstance.InputLayout = FrameResources.MeshInputLayout;
        }
        else if (MaterialFlags & (MaterialFlag_PackedDiffuseAlpha | MaterialFlag_EnableAlpha))
        {
            FRHIVertexInputLayoutInitializer InputLayoutInitializer =
            {
                { "POSITION", 0, EFormat::R32G32B32_Float, sizeof(FVertexMasked), 0, 0,  EVertexInputClass::Vertex, 0 },
                { "TEXCOORD", 0, EFormat::R32G32_Float,    sizeof(FVertexMasked), 0, 12, EVertexInputClass::Vertex, 0 }
            };

            NewPipelineInstance.InputLayout = RHICreateVertexInputLayout(InputLayoutInitializer);
            if (!NewPipelineInstance.InputLayout)
            {
                DEBUG_BREAK();
                return;
            }
        }
        else
        {
            FRHIVertexInputLayoutInitializer InputLayoutInitializer =
            {
                { "POSITION", 0, EFormat::R32G32B32_Float, sizeof(FVector3), 0, 0, EVertexInputClass::Vertex, 0 }
            };

            NewPipelineInstance.InputLayout = RHICreateVertexInputLayout(InputLayoutInitializer);
            if (!NewPipelineInstance.InputLayout)
            {
                DEBUG_BREAK();
                return;
            }
        }

        FRHIGraphicsPipelineStateInitializer PSOInitializer;
        PSOInitializer.VertexInputLayout                  = NewPipelineInstance.InputLayout.Get();
        PSOInitializer.BlendState                         = NewPipelineInstance.BlendState.Get();
        PSOInitializer.DepthStencilState                  = NewPipelineInstance.DepthStencilState.Get();
        PSOInitializer.RasterizerState                    = NewPipelineInstance.RasterizerState.Get();
        PSOInitializer.ShaderState.VertexShader           = NewPipelineInstance.VertexShader.Get();
        PSOInitializer.ShaderState.PixelShader            = NewPipelineInstance.PixelShader.Get();
        PSOInitializer.PipelineFormats.DepthStencilFormat = FrameResources.DepthBufferFormat;

        NewPipelineInstance.PipelineState = RHICreateGraphicsPipelineState(PSOInitializer);
        if (!NewPipelineInstance.PipelineState)
        {
            DEBUG_BREAK();
            return;
        }
        else
        {
            const FString DebugName = FString::CreateFormatted("PrePass PipelineState %d", MaterialFlags);
            NewPipelineInstance.PipelineState->SetDebugName(DebugName);
        }

        MaterialPSOs.Add(MaterialFlags, Move(NewPipelineInstance));
    }
}

bool FDepthPrePass::Initialize(FFrameResources& FrameResources)
{
    return CreateResources(FrameResources, FrameResources.CurrentWidth, FrameResources.CurrentHeight);
}

bool FDepthPrePass::CreateResources(FFrameResources& FrameResources, uint32 Width, uint32 Height)
{
    if (Width <= 0 && Height <= 0)
    {
        return true;
    }

    const ETextureUsageFlags Usage = ETextureUsageFlags::DepthStencil | ETextureUsageFlags::ShaderResource;
    const FClearValue DepthClearValue(FrameResources.DepthBufferFormat, 1.0f, 0);

    FRHITextureInfo TextureInfo = FRHITextureInfo::CreateTexture2D(FrameResources.DepthBufferFormat, Width, Height, 1, 1, Usage, DepthClearValue);
    FrameResources.GBuffer[GBufferIndex_Depth] = RHICreateTexture(TextureInfo, EResourceAccess::PixelShaderResource);
    if (FrameResources.GBuffer[GBufferIndex_Depth])
    {
        FrameResources.GBuffer[GBufferIndex_Depth]->SetDebugName("GBuffer DepthStencil");
    }
    else
    {
        return false;
    }

    return true;
}

void FDepthPrePass::Execute(FRHICommandList& CommandList, FFrameResources& FrameResources, FScene* Scene)
{
    INSERT_DEBUG_CMDLIST_MARKER(CommandList, "Begin Depth Pre-Pass");

    TRACE_SCOPE("Depth Pre-Pass");

    GPU_TRACE_SCOPE(CommandList, "Depth Pre-Pass");

    FRHIBeginRenderPassInfo RenderPass;
    RenderPass.DepthStencilView = FRHIDepthStencilView(FrameResources.GBuffer[GBufferIndex_Depth].Get());

    CommandList.BeginRenderPass(RenderPass);

    const float RenderWidth  = float(FrameResources.CurrentWidth);
    const float RenderHeight = float(FrameResources.CurrentHeight);

    FViewportRegion ViewportRegion(RenderWidth, RenderHeight, 0.0f, 0.0f, 0.0f, 1.0f);
    CommandList.SetViewport(ViewportRegion);

    FScissorRegion ScissorRegion(RenderWidth, RenderHeight, 0, 0);
    CommandList.SetScissorRect(ScissorRegion);

    struct FTransformBuffer
    {
        FMatrix4 Transform;
        FMatrix4 TransformInv;
    } TransformPerObject;
    TransformPerObject.TransformInv = FMatrix4::Identity();

    for (const FMeshBatch& Batch : Scene->VisibleMeshBatches)
    {
        FMaterial* Material = Batch.Material;
        CHECK(Material != nullptr);

        if (!Material->ShouldRenderInPrePass())
        {
            continue;
        }

        FPipelineStateInstance* Instance = MaterialPSOs.Find(Material->GetMaterialFlags());
        if (!Instance)
        {
            DEBUG_BREAK();
        }

        FRHIGraphicsPipelineState* PipelineState = Instance->PipelineState.Get();
        CHECK(PipelineState  != nullptr);
        CommandList.SetGraphicsPipelineState(PipelineState);

        CommandList.SetConstantBuffer(Instance->VertexShader.Get(), FrameResources.CameraBuffer.Get(), 0);

        if (Material->HasAlphaMask())
        {
            CommandList.SetConstantBuffer(Instance->PixelShader.Get(), Material->GetMaterialBuffer(), 1);
            CommandList.SetSamplerState(Instance->PixelShader.Get(), Material->GetMaterialSampler(), 0);

            if (Material->IsPackedMaterial())
            {
                CommandList.SetShaderResourceView(Instance->PixelShader.Get(), Material->AlbedoMap->GetShaderResourceView(), 0);
            }
            else
            {
                CommandList.SetShaderResourceView(Instance->PixelShader.Get(), Material->AlphaMask->GetShaderResourceView(), 0);
            }
        }
        else if (Material->HasHeightMap())
        {
            CommandList.SetConstantBuffer(Instance->PixelShader.Get(), Material->GetMaterialBuffer(), 1);
            CommandList.SetSamplerState(Instance->PixelShader.Get(), Material->GetMaterialSampler(), 0);
            CommandList.SetShaderResourceView(Instance->PixelShader.Get(), Material->HeightMap->GetShaderResourceView(), 1);
        }

        for (FProxySceneComponent* Component : Batch.Primitives)
        {
            if (Component->IsOccluded())
            {
                continue;
            }

            if (Material->HasAlphaMask() || Material->IsDoubleSided())
            {
                CommandList.SetVertexBuffers(MakeArrayView(&Component->Mesh->MaskedVertexBuffer, 1), 0);
            }
            else if (Material->HasHeightMap())
            {
                CommandList.SetVertexBuffers(MakeArrayView(&Component->Mesh->VertexBuffer, 1), 0);
            }
            else
            {
                CommandList.SetVertexBuffers(MakeArrayView(&Component->Mesh->PosOnlyVertexBuffer, 1), 0);
            }

            CommandList.SetIndexBuffer(Component->IndexBuffer, Component->IndexFormat);

            TransformPerObject.Transform = Component->CurrentActor->GetTransform().GetMatrix();
            CommandList.Set32BitShaderConstants(Instance->VertexShader.Get(), &TransformPerObject, 32);

            CommandList.DrawIndexedInstanced(Component->NumIndices, 1, 0, 0, 0);
        }
    }

    CommandList.EndRenderPass();

    INSERT_DEBUG_CMDLIST_MARKER(CommandList, "End Depth Pre-Pass");
}

FDeferredBasePass::FDeferredBasePass(FSceneRenderer* InRenderer)
    : FRenderPass(InRenderer)
    , MaterialPSOs()
{
}

FDeferredBasePass::~FDeferredBasePass()
{
    MaterialPSOs.Clear();
}

void FDeferredBasePass::InitializePipelineState(FMaterial* Material, const FFrameResources& FrameResources)
{
    const EMaterialFlags MaterialFlags = Material->GetMaterialFlags();

    FPipelineStateInstance* CachedBasePassPSO = MaterialPSOs.Find(MaterialFlags);
    if (!CachedBasePassPSO)
    {
        TArray<uint8>         ShaderCode;
        TArray<FShaderDefine> ShaderDefines;

        if (MaterialFlags & MaterialFlag_EnableHeight)
            ShaderDefines.Emplace("ENABLE_PARALLAX_MAPPING", "(1)");
        else
            ShaderDefines.Emplace("ENABLE_PARALLAX_MAPPING", "(0)");

        if (MaterialFlags & MaterialFlag_EnableNormalMapping)
            ShaderDefines.Emplace("ENABLE_NORMAL_MAPPING", "(1)");
        else
            ShaderDefines.Emplace("ENABLE_NORMAL_MAPPING", "(0)");

        if (MaterialFlags & MaterialFlag_PackedDiffuseAlpha)
            ShaderDefines.Emplace("ENABLE_PACKED_MATERIAL_TEXTURE", "(1)");
        else
            ShaderDefines.Emplace("ENABLE_PACKED_MATERIAL_TEXTURE", "(0)");

        if (MaterialFlags & MaterialFlag_EnableAlpha)
            ShaderDefines.Emplace("ENABLE_ALPHA_MASK", "(1)");
        else
            ShaderDefines.Emplace("ENABLE_ALPHA_MASK", "(0)");

        FShaderCompileInfo CompileInfo("VSMain", EShaderModel::SM_6_2, EShaderStage::Vertex, ShaderDefines);
        if (!FShaderCompiler::Get().CompileFromFile("Shaders/GeometryPass.hlsl", CompileInfo, ShaderCode))
        {
            DEBUG_BREAK();
            return;
        }

        FPipelineStateInstance NewPipelineInstance;
        NewPipelineInstance.VertexShader = RHICreateVertexShader(ShaderCode);
        if (!NewPipelineInstance.VertexShader)
        {
            DEBUG_BREAK();
            return;
        }

        CompileInfo = FShaderCompileInfo("PSMain", EShaderModel::SM_6_2, EShaderStage::Pixel, ShaderDefines);
        if (!FShaderCompiler::Get().CompileFromFile("Shaders/GeometryPass.hlsl", CompileInfo, ShaderCode))
        {
            DEBUG_BREAK();
            return;
        }

        NewPipelineInstance.PixelShader = RHICreatePixelShader(ShaderCode);
        if (!NewPipelineInstance.PixelShader)
        {
            DEBUG_BREAK();
            return;
        }

        FRHIDepthStencilStateInitializer DepthStencilInitializer;
        DepthStencilInitializer.DepthFunc         = EComparisonFunc::LessEqual;
        DepthStencilInitializer.bDepthEnable      = true;
        DepthStencilInitializer.bDepthWriteEnable = false;

        NewPipelineInstance.DepthStencilState = RHICreateDepthStencilState(DepthStencilInitializer);
        if (!NewPipelineInstance.DepthStencilState)
        {
            DEBUG_BREAK();
            return;
        }

        FRHIRasterizerStateInitializer RasterizerStateInitializer;
        if (MaterialFlags & MaterialFlag_DoubleSided)
        {
            RasterizerStateInitializer.CullMode = ECullMode::None;
        }
        else
        {
            RasterizerStateInitializer.CullMode = ECullMode::Back;
        }

        NewPipelineInstance.RasterizerState = RHICreateRasterizerState(RasterizerStateInitializer);
        if (!NewPipelineInstance.RasterizerState)
        {
            DEBUG_BREAK();
            return;
        }

        FRHIBlendStateInitializer BlendStateInitializer;
        BlendStateInitializer.NumRenderTargets = 5;

        NewPipelineInstance.BlendState = RHICreateBlendState(BlendStateInitializer);
        if (!NewPipelineInstance.BlendState)
        {
            DEBUG_BREAK();
            return;
        }

        // NOTE: Always use the default InputLayout
        NewPipelineInstance.InputLayout = FrameResources.MeshInputLayout;

        FRHIGraphicsPipelineStateInitializer PSOInitializer;
        PSOInitializer.VertexInputLayout                      = NewPipelineInstance.InputLayout.Get();
        PSOInitializer.BlendState                             = NewPipelineInstance.BlendState.Get();
        PSOInitializer.DepthStencilState                      = NewPipelineInstance.DepthStencilState.Get();
        PSOInitializer.RasterizerState                        = NewPipelineInstance.RasterizerState.Get();
        PSOInitializer.ShaderState.VertexShader               = NewPipelineInstance.VertexShader.Get();
        PSOInitializer.ShaderState.PixelShader                = NewPipelineInstance.PixelShader.Get();
        PSOInitializer.PipelineFormats.RenderTargetFormats[0] = FrameResources.AlbedoFormat;
        PSOInitializer.PipelineFormats.RenderTargetFormats[1] = FrameResources.NormalFormat;
        PSOInitializer.PipelineFormats.RenderTargetFormats[2] = FrameResources.MaterialFormat;
        PSOInitializer.PipelineFormats.RenderTargetFormats[3] = FrameResources.ViewNormalFormat;
        PSOInitializer.PipelineFormats.RenderTargetFormats[4] = FrameResources.VelocityFormat;
        PSOInitializer.PipelineFormats.NumRenderTargets       = 5;
        PSOInitializer.PipelineFormats.DepthStencilFormat     = FrameResources.DepthBufferFormat;

        NewPipelineInstance.PipelineState = RHICreateGraphicsPipelineState(PSOInitializer);
        if (!NewPipelineInstance.PipelineState)
        {
            DEBUG_BREAK();
            return;
        }
        else
        {
            const FString DebugName = FString::CreateFormatted("BasePass PipelineState %d", MaterialFlags);
            NewPipelineInstance.PipelineState->SetDebugName(DebugName);
        }

        MaterialPSOs.Add(MaterialFlags, Move(NewPipelineInstance));
    }
}

bool FDeferredBasePass::Initialize(FFrameResources& FrameResources)
{
    return CreateResources(FrameResources, FrameResources.CurrentWidth, FrameResources.CurrentHeight);
}

bool FDeferredBasePass::CreateResources(FFrameResources& FrameResources, uint32 Width, uint32 Height)
{
    if (Width <= 0 && Height <= 0)
    {
        return true;
    }

    const ETextureUsageFlags Usage = ETextureUsageFlags::RenderTarget | ETextureUsageFlags::ShaderResource;
    FRHITextureInfo TextureInfo = FRHITextureInfo::CreateTexture2D(FrameResources.AlbedoFormat, Width, Height, 1, 1, Usage);

    // Albedo
    FrameResources.GBuffer[GBufferIndex_Albedo] = RHICreateTexture(TextureInfo, EResourceAccess::NonPixelShaderResource);
    if (FrameResources.GBuffer[GBufferIndex_Albedo])
    {
        FrameResources.GBuffer[GBufferIndex_Albedo]->SetDebugName("GBuffer Albedo");
    }
    else
    {
        return false;
    }

    // Normal
    TextureInfo.Format = FrameResources.NormalFormat;

    FrameResources.GBuffer[GBufferIndex_Normal] = RHICreateTexture(TextureInfo, EResourceAccess::NonPixelShaderResource);
    if (FrameResources.GBuffer[GBufferIndex_Normal])
    {
        FrameResources.GBuffer[GBufferIndex_Normal]->SetDebugName("GBuffer Normal");
    }
    else
    {
        return false;
    }

    // Material Properties
    TextureInfo.Format = FrameResources.MaterialFormat;

    FrameResources.GBuffer[GBufferIndex_Material] = RHICreateTexture(TextureInfo, EResourceAccess::NonPixelShaderResource);
    if (FrameResources.GBuffer[GBufferIndex_Material])
    {
        FrameResources.GBuffer[GBufferIndex_Material]->SetDebugName("GBuffer Material");
    }
    else
    {
        return false;
    }

    // View Normal
    TextureInfo.Format = FrameResources.ViewNormalFormat;

    FrameResources.GBuffer[GBufferIndex_ViewNormal] = RHICreateTexture(TextureInfo, EResourceAccess::NonPixelShaderResource);
    if (FrameResources.GBuffer[GBufferIndex_ViewNormal])
    {
        FrameResources.GBuffer[GBufferIndex_ViewNormal]->SetDebugName("GBuffer ViewNormal");
    }
    else
    {
        return false;
    }

    // Velocity
    TextureInfo.Format = FrameResources.VelocityFormat;

    FrameResources.GBuffer[GBufferIndex_Velocity] = RHICreateTexture(TextureInfo, EResourceAccess::NonPixelShaderResource);
    if (FrameResources.GBuffer[GBufferIndex_Velocity])
    {
        FrameResources.GBuffer[GBufferIndex_Velocity]->SetDebugName("GBuffer Velocity");
    }
    else
    {
        return false;
    }

    return true;
}

void FDeferredBasePass::Execute(FRHICommandList& CommandList, FFrameResources& FrameResources, FScene* Scene)
{
    INSERT_DEBUG_CMDLIST_MARKER(CommandList, "Begin Deferred BasePass");

    TRACE_SCOPE("Deferred BasePass");

    GPU_TRACE_SCOPE(CommandList, "Deferred BasePass");

    const float RenderWidth  = float(FrameResources.CurrentWidth);
    const float RenderHeight = float(FrameResources.CurrentHeight);

    const EAttachmentLoadAction LoadAction = CVarBasePassClearAllTargets.GetValue() ? EAttachmentLoadAction::Clear : EAttachmentLoadAction::Load;

    FRHIBeginRenderPassInfo RenderPass;
    RenderPass.NumRenderTargets = 5;
    RenderPass.RenderTargets[0] = FRHIRenderTargetView(FrameResources.GBuffer[GBufferIndex_Albedo].Get(), LoadAction);
    RenderPass.RenderTargets[1] = FRHIRenderTargetView(FrameResources.GBuffer[GBufferIndex_Normal].Get(), EAttachmentLoadAction::Clear);
    RenderPass.RenderTargets[2] = FRHIRenderTargetView(FrameResources.GBuffer[GBufferIndex_Material].Get(), LoadAction);
    RenderPass.RenderTargets[3] = FRHIRenderTargetView(FrameResources.GBuffer[GBufferIndex_ViewNormal].Get(), LoadAction);
    RenderPass.RenderTargets[4] = FRHIRenderTargetView(FrameResources.GBuffer[GBufferIndex_Velocity].Get(), LoadAction);
    RenderPass.DepthStencilView = FRHIDepthStencilView(FrameResources.GBuffer[GBufferIndex_Depth].Get(), EAttachmentLoadAction::Load);

    CommandList.BeginRenderPass(RenderPass);

    FViewportRegion ViewportRegion(RenderWidth, RenderHeight, 0.0f, 0.0f, 0.0f, 1.0f);
    CommandList.SetViewport(ViewportRegion);

    FScissorRegion ScissorRegion(RenderWidth, RenderHeight, 0, 0);
    CommandList.SetScissorRect(ScissorRegion);

    struct FTransformBuffer
    {
        FMatrix4 Transform;
        FMatrix4 TransformInv;
    } TransformPerObject;

    for (const FMeshBatch& Batch : Scene->VisibleMeshBatches)
    {
        FMaterial* Material = Batch.Material;
        if (Material->ShouldRenderInForwardPass())
        {
            continue;
        }

        FPipelineStateInstance* Instance = MaterialPSOs.Find(Material->GetMaterialFlags());
        if (!Instance)
        {
            DEBUG_BREAK();
        }

        FRHIGraphicsPipelineState* PipelineState = Instance->PipelineState.Get();
        CHECK(PipelineState  != nullptr);
        CommandList.SetGraphicsPipelineState(PipelineState);

        CommandList.SetConstantBuffer(Instance->VertexShader.Get(), FrameResources.CameraBuffer.Get(), 0);

        if (Material->IsPackedMaterial())
        {
            // Setup resources after the PipelineState since binding a pipeline invalidates all resources
            CommandList.SetShaderResourceView(Instance->PixelShader.Get(), Material->AlbedoMap->GetShaderResourceView(), 0);
            if (Material->HasNormalMap())
            {
                CommandList.SetShaderResourceView(Instance->PixelShader.Get(), Material->NormalMap->GetShaderResourceView(), 1);
            }

            CommandList.SetShaderResourceView(Instance->PixelShader.Get(), Material->SpecularMap->GetShaderResourceView(), 2);

            if (Material->HasHeightMap())
            {
                CommandList.SetShaderResourceView(Instance->PixelShader.Get(), Material->HeightMap->GetShaderResourceView(), 3);
            }
        }
        else
        {
            CommandList.SetShaderResourceView(Instance->PixelShader.Get(), Material->AlbedoMap->GetShaderResourceView(), 0);
            if (Material->HasNormalMap())
            {
                CommandList.SetShaderResourceView(Instance->PixelShader.Get(), Material->NormalMap->GetShaderResourceView(), 1);
            }

            CommandList.SetShaderResourceView(Instance->PixelShader.Get(), Material->RoughnessMap->GetShaderResourceView(), 2);
            CommandList.SetShaderResourceView(Instance->PixelShader.Get(), Material->MetallicMap->GetShaderResourceView(), 3);
            CommandList.SetShaderResourceView(Instance->PixelShader.Get(), Material->AOMap->GetShaderResourceView(), 4);

            if (Material->HasAlphaMask())
            {
                CommandList.SetShaderResourceView(Instance->PixelShader.Get(), Material->AlphaMask->GetShaderResourceView(), 5);
            }
            if (Material->HasHeightMap())
            {
                CommandList.SetShaderResourceView(Instance->PixelShader.Get(), Material->HeightMap->GetShaderResourceView(), 6);
            }
        }

        FRHIBuffer* PSConstantBuffers[] =
        {
            FrameResources.CameraBuffer.Get(),
            Material->GetMaterialBuffer(),
        };

        CommandList.SetConstantBuffers(Instance->PixelShader.Get(), MakeArrayView(PSConstantBuffers), 0);
        CommandList.SetSamplerState(Instance->PixelShader.Get(), Material->GetMaterialSampler(), 0);

        for (const FProxySceneComponent* Component : Batch.Primitives)
        {
            if (Component->IsOccluded())
            {
                continue;
            }

            CommandList.SetVertexBuffers(MakeArrayView(&Component->VertexBuffer, 1), 0);
            CommandList.SetIndexBuffer(Component->IndexBuffer, Component->IndexFormat);

            TransformPerObject.Transform    = Component->CurrentActor->GetTransform().GetMatrix();
            TransformPerObject.TransformInv = Component->CurrentActor->GetTransform().GetMatrixInverse();
            CommandList.Set32BitShaderConstants(Instance->VertexShader.Get(), &TransformPerObject, 32);

            CommandList.DrawIndexedInstanced(Component->NumIndices, 1, 0, 0, 0);
        }
    }

    CommandList.EndRenderPass();

    INSERT_DEBUG_CMDLIST_MARKER(CommandList, "End Deferred BasePass");
}

FTiledLightPass::FTiledLightPass(FSceneRenderer* InRenderer)
    : FRenderPass(InRenderer)
    , TiledLightPassPSO(nullptr)
    , TiledLightShader(nullptr)
    , TiledLightPassPSO_TileDebug(nullptr)
    , TiledLightShader_TileDebug(nullptr)
    , TiledLightPassPSO_CascadeDebug(nullptr)
    , TiledLightShader_CascadeDebug(nullptr)
{
}

FTiledLightPass::~FTiledLightPass()
{
    TiledLightPassPSO.Reset();
    TiledLightShader.Reset();
    TiledLightPassPSO_TileDebug.Reset();
    TiledLightShader_TileDebug.Reset();
    TiledLightPassPSO_CascadeDebug.Reset();
    TiledLightShader_CascadeDebug.Reset();
}

bool FTiledLightPass::Initialize(FFrameResources& FrameResources)
{
    FRHISamplerStateInfo SamplerInfo;
    SamplerInfo.AddressU = ESamplerMode::Clamp;
    SamplerInfo.AddressV = ESamplerMode::Clamp;
    SamplerInfo.AddressW = ESamplerMode::Clamp;
    SamplerInfo.Filter   = ESamplerFilter::MinMagMipPoint;

    FrameResources.GBufferSampler = RHICreateSamplerState(SamplerInfo);
    if (!FrameResources.GBufferSampler)
    {
        return false;
    }

    if (!CreateResources(FrameResources, FrameResources.CurrentWidth, FrameResources.CurrentHeight))
    {
        return false;
    }

    TArray<uint8> ShaderCode;

    // BRDF LUT Generation
    constexpr uint32  LUTSize   = 512;
    constexpr EFormat LUTFormat = EFormat::R16G16_Float;
    if (!RHIQueryUAVFormatSupport(LUTFormat))
    {
        LOG_ERROR("[FSceneRenderer]: R16G16_Float is not supported for UAVs");
        return false;
    }

    FRHITextureInfo LUTInfo = FRHITextureInfo::CreateTexture2D(LUTFormat, LUTSize, LUTSize, 1, 1, ETextureUsageFlags::UnorderedAccess);
    FRHITextureRef StagingTexture = RHICreateTexture(LUTInfo, EResourceAccess::Common);
    if (!StagingTexture)
    {
        DEBUG_BREAK();
        return false;
    }
    else
    {
        StagingTexture->SetDebugName("Staging IntegrationLUT");
    }

    LUTInfo.UsageFlags = ETextureUsageFlags::ShaderResource;

    FrameResources.IntegrationLUT = RHICreateTexture(LUTInfo, EResourceAccess::Common);
    if (!FrameResources.IntegrationLUT)
    {
        DEBUG_BREAK();
        return false;
    }
    else
    {
        FrameResources.IntegrationLUT->SetDebugName("IntegrationLUT");
    }

    SamplerInfo.AddressU = ESamplerMode::Clamp;
    SamplerInfo.AddressV = ESamplerMode::Clamp;
    SamplerInfo.AddressW = ESamplerMode::Clamp;
    SamplerInfo.Filter   = ESamplerFilter::MinMagMipPoint;

    FrameResources.IntegrationLUTSampler = RHICreateSamplerState(SamplerInfo);
    if (!FrameResources.IntegrationLUTSampler)
    {
        DEBUG_BREAK();
        return false;
    }

    FShaderCompileInfo CompileInfo("Main", EShaderModel::SM_6_2, EShaderStage::Compute);
    if (!FShaderCompiler::Get().CompileFromFile("Shaders/BRDFIntegationGen.hlsl", CompileInfo, ShaderCode))
    {
        DEBUG_BREAK();
        return false;
    }

    FRHIComputeShaderRef BRDFShader = RHICreateComputeShader(ShaderCode);
    if (!BRDFShader)
    {
        DEBUG_BREAK();
        return false;
    }

    FRHIComputePipelineStateInitializer PSOInitializer(BRDFShader.Get());
    FRHIComputePipelineStateRef BRDFPipelineState = RHICreateComputePipelineState(PSOInitializer);
    if (!BRDFPipelineState)
    {
        DEBUG_BREAK();
        return false;
    }
    else
    {
        BRDFPipelineState->SetDebugName("BRDFIntegationGen PipelineState");
    }

    FRHICommandList CommandList;
    CommandList.TransitionTexture(StagingTexture.Get(), EResourceAccess::Common, EResourceAccess::UnorderedAccess);

    CommandList.SetComputePipelineState(BRDFPipelineState.Get());

    FRHIUnorderedAccessView* StagingUAV = StagingTexture->GetUnorderedAccessView();
    CommandList.SetUnorderedAccessView(BRDFShader.Get(), StagingUAV, 0);

    constexpr uint32 ThreadCount = 16;
    constexpr uint32 DispatchWidth  = FMath::DivideByMultiple(LUTSize, ThreadCount);
    constexpr uint32 DispatchHeight = FMath::DivideByMultiple(LUTSize, ThreadCount);
    CommandList.Dispatch(DispatchWidth, DispatchHeight, 1);

    CommandList.UnorderedAccessTextureBarrier(StagingTexture.Get());

    CommandList.TransitionTexture(StagingTexture.Get(), EResourceAccess::UnorderedAccess, EResourceAccess::CopySource);
    CommandList.TransitionTexture(FrameResources.IntegrationLUT.Get(), EResourceAccess::Common, EResourceAccess::CopyDest);

    CommandList.CopyTexture(FrameResources.IntegrationLUT.Get(), StagingTexture.Get());

    CommandList.TransitionTexture(FrameResources.IntegrationLUT.Get(), EResourceAccess::CopyDest, EResourceAccess::PixelShaderResource);
    GRHICommandExecutor.ExecuteCommandList(CommandList);

    // Tiled lightning
    CompileInfo = FShaderCompileInfo("Main", EShaderModel::SM_6_2, EShaderStage::Compute);
    if (!FShaderCompiler::Get().CompileFromFile("Shaders/DeferredLightPass.hlsl", CompileInfo, ShaderCode))
    {
        DEBUG_BREAK();
        return false;
    }

    TiledLightShader = RHICreateComputeShader(ShaderCode);
    if (!TiledLightShader)
    {
        DEBUG_BREAK();
        return false;
    }

    FRHIComputePipelineStateInitializer DeferredLightPassInitializer(TiledLightShader.Get());
    TiledLightPassPSO = RHICreateComputePipelineState(DeferredLightPassInitializer);
    if (!TiledLightPassPSO)
    {
        DEBUG_BREAK();
        return false;
    }

    // Tiled lightning Tile debugging
    TArray<FShaderDefine> Defines =
    {
        { "DRAW_TILE_DEBUG", "(1)" }
    };

    CompileInfo = FShaderCompileInfo("Main", EShaderModel::SM_6_2, EShaderStage::Compute, Defines);
    if (!FShaderCompiler::Get().CompileFromFile("Shaders/DeferredLightPass.hlsl", CompileInfo, ShaderCode))
    {
        DEBUG_BREAK();
        return false;
    }

    TiledLightShader_TileDebug = RHICreateComputeShader(ShaderCode);
    if (!TiledLightShader_TileDebug)
    {
        DEBUG_BREAK();
        return false;
    }

    DeferredLightPassInitializer = FRHIComputePipelineStateInitializer(TiledLightShader_TileDebug.Get());
    TiledLightPassPSO_TileDebug = RHICreateComputePipelineState(DeferredLightPassInitializer);
    if (!TiledLightPassPSO_TileDebug)
    {
        DEBUG_BREAK();
        return false;
    }
    else
    {
        TiledLightPassPSO_TileDebug->SetDebugName("DeferredLightPass PipelineState Tile-Debug");
    }

    // Tiled lightning Cascade debugging
    Defines =
    {
        { "DRAW_CASCADE_DEBUG", "(1)" }
    };

    CompileInfo = FShaderCompileInfo("Main", EShaderModel::SM_6_2, EShaderStage::Compute, Defines);
    if (!FShaderCompiler::Get().CompileFromFile("Shaders/DeferredLightPass.hlsl", CompileInfo, ShaderCode))
    {
        DEBUG_BREAK();
        return false;
    }

    TiledLightShader_CascadeDebug = RHICreateComputeShader(ShaderCode);
    if (!TiledLightShader_CascadeDebug)
    {
        DEBUG_BREAK();
        return false;
    }

    DeferredLightPassInitializer = FRHIComputePipelineStateInitializer(TiledLightShader_CascadeDebug.Get());
    TiledLightPassPSO_CascadeDebug = RHICreateComputePipelineState(DeferredLightPassInitializer);
    if (!TiledLightPassPSO_CascadeDebug)
    {
        DEBUG_BREAK();
        return false;
    }
    else
    {
        TiledLightPassPSO_CascadeDebug->SetDebugName("DeferredLightPass PipelineState Cascade-Debug");
    }

    return true;
}

bool FTiledLightPass::CreateResources(FFrameResources& FrameResources, uint32 Width, uint32 Height)
{
    if (Width <= 0 && Height <= 0)
    {
        return true;
    }

    const ETextureUsageFlags Usage = ETextureUsageFlags::UnorderedAccess | ETextureUsageFlags::RenderTarget | ETextureUsageFlags::ShaderResource;
    FRHITextureInfo FinalTargetInfo = FRHITextureInfo::CreateTexture2D(FrameResources.FinalTargetFormat, Width, Height, 1, 1, Usage);
    FrameResources.FinalTarget = RHICreateTexture(FinalTargetInfo, EResourceAccess::PixelShaderResource);
    if (FrameResources.FinalTarget)
    {
        FrameResources.FinalTarget->SetDebugName("Final Target");
    }
    else
    {
        return false;
    }

    return true;
}

void FTiledLightPass::Execute(FRHICommandList& CommandList, const FFrameResources& FrameResources)
{
    INSERT_DEBUG_CMDLIST_MARKER(CommandList, "Begin LightPass");

    TRACE_SCOPE("LightPass");

    GPU_TRACE_SCOPE(CommandList, "Light Pass");

    bool bDrawCascades = false;
    if (IConsoleVariable* CVarDrawCascades = FConsoleManager::Get().FindConsoleVariable("Renderer.Debug.DrawCascades"))
    {
        bDrawCascades = CVarDrawCascades->GetBool();
    }

    FRHIComputeShader* LightPassShader;
    if (CVarDrawTileDebug.GetValue())
    {
        LightPassShader = TiledLightShader_TileDebug.Get();
        CommandList.SetComputePipelineState(TiledLightPassPSO_TileDebug.Get());
    }
    else if (bDrawCascades)
    {
        LightPassShader = TiledLightShader_CascadeDebug.Get();
        CommandList.SetComputePipelineState(TiledLightPassPSO_CascadeDebug.Get());
    }
    else
    {
        LightPassShader = TiledLightShader.Get();
        CommandList.SetComputePipelineState(TiledLightPassPSO.Get());
    }

    const FProxyLightProbe& Skylight = FrameResources.Skylight;
    CommandList.SetShaderResourceView(LightPassShader, FrameResources.GBuffer[GBufferIndex_Albedo]->GetShaderResourceView(), 0);
    CommandList.SetShaderResourceView(LightPassShader, FrameResources.GBuffer[GBufferIndex_Normal]->GetShaderResourceView(), 1);
    CommandList.SetShaderResourceView(LightPassShader, FrameResources.GBuffer[GBufferIndex_Material]->GetShaderResourceView(), 2);
    CommandList.SetShaderResourceView(LightPassShader, FrameResources.GBuffer[GBufferIndex_Depth]->GetShaderResourceView(), 3);
    CommandList.SetShaderResourceView(LightPassShader, nullptr, 4); // DXR-Reflection
    CommandList.SetShaderResourceView(LightPassShader, Skylight.IrradianceMap->GetShaderResourceView(), 5);
    CommandList.SetShaderResourceView(LightPassShader, Skylight.SpecularIrradianceMap->GetShaderResourceView(), 6);
    CommandList.SetShaderResourceView(LightPassShader, FrameResources.IntegrationLUT->GetShaderResourceView(), 7);
    CommandList.SetShaderResourceView(LightPassShader, FrameResources.DirectionalShadowMask->GetShaderResourceView(), 8);
    CommandList.SetShaderResourceView(LightPassShader, FrameResources.PointLightShadowMaps->GetShaderResourceView(), 9);
    CommandList.SetShaderResourceView(LightPassShader, FrameResources.SSAOBuffer->GetShaderResourceView(), 10);

    if (bDrawCascades)
    {
        CommandList.SetShaderResourceView(LightPassShader, FrameResources.CascadeIndexBuffer->GetShaderResourceView(), 11);
    }

    CommandList.SetConstantBuffer(LightPassShader, FrameResources.CameraBuffer.Get(), 0);
    CommandList.SetConstantBuffer(LightPassShader, FrameResources.PointLightsBuffer.Get(), 1);
    CommandList.SetConstantBuffer(LightPassShader, FrameResources.PointLightsPosRadBuffer.Get(), 2);
    CommandList.SetConstantBuffer(LightPassShader, FrameResources.ShadowCastingPointLightsBuffer.Get(), 3);
    CommandList.SetConstantBuffer(LightPassShader, FrameResources.ShadowCastingPointLightsPosRadBuffer.Get(), 4);
    CommandList.SetConstantBuffer(LightPassShader, FrameResources.DirectionalLightDataBuffer.Get(), 5);

    CommandList.SetSamplerState(LightPassShader, FrameResources.IntegrationLUTSampler.Get(), 0);
    CommandList.SetSamplerState(LightPassShader, FrameResources.IrradianceSampler.Get(), 1);
    CommandList.SetSamplerState(LightPassShader, FrameResources.GBufferSampler.Get(), 2);
    CommandList.SetSamplerState(LightPassShader, FrameResources.PointLightShadowSampler.Get(), 3);

    FRHIUnorderedAccessView* FinalTargetUAV = FrameResources.FinalTarget->GetUnorderedAccessView();
    CommandList.SetUnorderedAccessView(LightPassShader, FinalTargetUAV, 0);

    struct FLightPassSettings
    {
        int32 NumPointLights;
        int32 NumShadowCastingPointLights;
        int32 NumSkyLightMips;
        int32 ScreenWidth;
        int32 ScreenHeight;
    } Settings;

    const int32 RenderWidth  = FrameResources.CurrentWidth;
    const int32 RenderHeight = FrameResources.CurrentHeight;

    Settings.NumShadowCastingPointLights = FrameResources.ShadowCastingPointLightsData.Size();
    Settings.NumPointLights              = FrameResources.PointLightsData.Size();
    Settings.NumSkyLightMips             = Skylight.SpecularIrradianceMap->GetNumMipLevels();
    Settings.ScreenWidth                 = static_cast<int32>(RenderWidth);
    Settings.ScreenHeight                = static_cast<int32>(RenderHeight);
    CommandList.Set32BitShaderConstants(LightPassShader, &Settings, 5);

    constexpr uint32 NumThreads = 16;
    const uint32 WorkGroupWidth  = FMath::DivideByMultiple<uint32>(Settings.ScreenWidth, NumThreads);
    const uint32 WorkGroupHeight = FMath::DivideByMultiple<uint32>(Settings.ScreenHeight, NumThreads);
    CommandList.Dispatch(WorkGroupWidth, WorkGroupHeight, 1);

    INSERT_DEBUG_CMDLIST_MARKER(CommandList, "End LightPass");
}

FDepthReducePass::FDepthReducePass(FSceneRenderer* InRenderer)
    : FRenderPass(InRenderer)
    , ReduceDepthInitalPSO(nullptr)
    , ReduceDepthInitalShader(nullptr)
    , ReduceDepthPSO(nullptr)
    , ReduceDepthShader(nullptr)
{
}

FDepthReducePass::~FDepthReducePass()
{
    ReduceDepthInitalPSO.Reset();
    ReduceDepthInitalShader.Reset();
    ReduceDepthPSO.Reset();
    ReduceDepthShader.Reset();
}

bool FDepthReducePass::Initialize(FFrameResources& FrameResources)
{
    TArray<uint8> ShaderCode;

    // Depth-Reduction
    FShaderCompileInfo CompileInfo("ReductionMainInital", EShaderModel::SM_6_2, EShaderStage::Compute);
    if (!FShaderCompiler::Get().CompileFromFile("Shaders/DepthReduction.hlsl", CompileInfo, ShaderCode))
    {
        DEBUG_BREAK();
        return false;
    }

    ReduceDepthInitalShader = RHICreateComputeShader(ShaderCode);
    if (!ReduceDepthInitalShader)
    {
        DEBUG_BREAK();
        return false;
    }

    FRHIComputePipelineStateInitializer PipelineStateInfo(ReduceDepthInitalShader.Get());
    ReduceDepthInitalPSO = RHICreateComputePipelineState(PipelineStateInfo);
    if (!ReduceDepthInitalPSO)
    {
        DEBUG_BREAK();
        return false;
    }
    else
    {
        ReduceDepthInitalPSO->SetDebugName("Initial DepthReduction PipelineState");
    }

    // Depth-Reduction
    CompileInfo = FShaderCompileInfo("ReductionMain", EShaderModel::SM_6_2, EShaderStage::Compute);
    if (!FShaderCompiler::Get().CompileFromFile("Shaders/DepthReduction.hlsl", CompileInfo, ShaderCode))
    {
        DEBUG_BREAK();
        return false;
    }

    ReduceDepthShader = RHICreateComputeShader(ShaderCode);
    if (!ReduceDepthShader)
    {
        DEBUG_BREAK();
        return false;
    }

    FRHIComputePipelineStateInitializer PSOInitializer(ReduceDepthShader.Get());
    ReduceDepthPSO = RHICreateComputePipelineState(PSOInitializer);
    if (!ReduceDepthPSO)
    {
        DEBUG_BREAK();
        return false;
    }
    else
    {
        ReduceDepthPSO->SetDebugName("DepthReduction PipelineState");
    }

    if (!CreateResources(FrameResources, FrameResources.CurrentWidth, FrameResources.CurrentHeight))
    {
        return false;
    }

    return true;
}

bool FDepthReducePass::CreateResources(FFrameResources& FrameResources, uint32 Width, uint32 Height)
{
    if (Width <= 0 && Height <= 0)
    {
        return true;
    }

    constexpr uint32 Alignment = 16;
    const uint32 ReducedWidth  = FMath::DivideByMultiple(Width, Alignment);
    const uint32 ReducedHeight = FMath::DivideByMultiple(Height, Alignment);

    const ETextureUsageFlags Usage = ETextureUsageFlags::UnorderedAccess | ETextureUsageFlags::ShaderResource;
    FRHITextureInfo TextureInfo = FRHITextureInfo::CreateTexture2D(EFormat::R32G32_Float, ReducedWidth, ReducedHeight, 1, 1, Usage);
    for (int32 Index = 0; Index < FrameResources.NumReducedDepthBuffers; Index++)
    {
        FrameResources.ReducedDepthBuffer[Index] = RHICreateTexture(TextureInfo, EResourceAccess::NonPixelShaderResource);
        if (FrameResources.ReducedDepthBuffer[Index])
        {
            FrameResources.ReducedDepthBuffer[Index]->SetDebugName("Reduced DepthStencil[" + TTypeToString<int32>::ToString(Index) + "]");
        }
        else
        {
            return false;
        }
    }

    return true;
}

void FDepthReducePass::Execute(FRHICommandList& CommandList, FFrameResources& FrameResources, FScene* Scene)
{
    INSERT_DEBUG_CMDLIST_MARKER(CommandList, "Begin Depth Reduction");

    TRACE_SCOPE("Depth Reduction");

    GPU_TRACE_SCOPE(CommandList, "Depth Reduction");

    struct FReductionConstants
    {
        FMatrix4 CamProjection;
        float    NearPlane;
        float    FarPlane;
    } ReductionConstants;

    FCamera* Camera = Scene->Camera;
    ReductionConstants.CamProjection = Camera->GetProjectionMatrix();
    ReductionConstants.NearPlane     = Camera->GetNearPlane();
    ReductionConstants.FarPlane      = Camera->GetFarPlane();

    // Perform the first reduction
    CommandList.TransitionTexture(FrameResources.GBuffer[GBufferIndex_Depth].Get(), EResourceAccess::DepthWrite, EResourceAccess::NonPixelShaderResource);
    CommandList.TransitionTexture(FrameResources.ReducedDepthBuffer[0].Get(), EResourceAccess::NonPixelShaderResource, EResourceAccess::UnorderedAccess);
    CommandList.TransitionTexture(FrameResources.ReducedDepthBuffer[1].Get(), EResourceAccess::NonPixelShaderResource, EResourceAccess::UnorderedAccess);

    CommandList.SetComputePipelineState(ReduceDepthInitalPSO.Get());

    CommandList.SetShaderResourceView(ReduceDepthInitalShader.Get(), FrameResources.GBuffer[GBufferIndex_Depth]->GetShaderResourceView(), 0);
    CommandList.SetUnorderedAccessView(ReduceDepthInitalShader.Get(), FrameResources.ReducedDepthBuffer[0]->GetUnorderedAccessView(), 0);

    CommandList.Set32BitShaderConstants(ReduceDepthInitalShader.Get(), &ReductionConstants, FMath::BytesToNum32BitConstants(sizeof(ReductionConstants)));

    uint32 ThreadsX = FrameResources.ReducedDepthBuffer[0]->GetWidth();
    uint32 ThreadsY = FrameResources.ReducedDepthBuffer[0]->GetHeight();
    CommandList.Dispatch(ThreadsX, ThreadsY, 1);

    CommandList.TransitionTexture(FrameResources.ReducedDepthBuffer[0].Get(), EResourceAccess::UnorderedAccess, EResourceAccess::NonPixelShaderResource);
    CommandList.TransitionTexture(FrameResources.GBuffer[GBufferIndex_Depth].Get(), EResourceAccess::NonPixelShaderResource, EResourceAccess::DepthWrite);

    // Perform the other reductions
    CommandList.SetComputePipelineState(ReduceDepthPSO.Get());

    CommandList.SetShaderResourceView(ReduceDepthShader.Get(), FrameResources.ReducedDepthBuffer[0]->GetShaderResourceView(), 0);
    CommandList.SetUnorderedAccessView(ReduceDepthShader.Get(), FrameResources.ReducedDepthBuffer[1]->GetUnorderedAccessView(), 0);

    ThreadsX = FMath::DivideByMultiple(ThreadsX, 16);
    ThreadsY = FMath::DivideByMultiple(ThreadsY, 16);
    CommandList.Dispatch(ThreadsX, ThreadsY, 1);

    CommandList.TransitionTexture(FrameResources.ReducedDepthBuffer[0].Get(), EResourceAccess::NonPixelShaderResource, EResourceAccess::UnorderedAccess);
    CommandList.TransitionTexture(FrameResources.ReducedDepthBuffer[1].Get(), EResourceAccess::UnorderedAccess, EResourceAccess::NonPixelShaderResource);

    CommandList.SetShaderResourceView(ReduceDepthShader.Get(), FrameResources.ReducedDepthBuffer[1]->GetShaderResourceView(), 0);
    CommandList.SetUnorderedAccessView(ReduceDepthShader.Get(), FrameResources.ReducedDepthBuffer[0]->GetUnorderedAccessView(), 0);

    ThreadsX = FMath::DivideByMultiple(ThreadsX, 16);
    ThreadsY = FMath::DivideByMultiple(ThreadsY, 16);
    CommandList.Dispatch(ThreadsX, ThreadsY, 1);

    CommandList.TransitionTexture(FrameResources.ReducedDepthBuffer[0].Get(), EResourceAccess::UnorderedAccess, EResourceAccess::NonPixelShaderResource);
    
    INSERT_DEBUG_CMDLIST_MARKER(CommandList, "End Depth Reduction");
}

FOcclusionPass::FOcclusionPass(FSceneRenderer* InRenderer)
    : FRenderPass(InRenderer)
    , VertexShader(nullptr)
    , PipelineState(nullptr)
    , CubeVertexBuffer(nullptr)
    , CubeIndexBuffer(nullptr)
    , CubeIndexCount(0)
{
}

FOcclusionPass::~FOcclusionPass()
{
    VertexShader.Reset();
    PipelineState.Reset();
    CubeVertexBuffer.Reset();
    CubeIndexBuffer.Reset();
}

bool FOcclusionPass::Initialize(FFrameResources& FrameResources)
{
    TArray<uint8> ShaderCode;

    FShaderCompileInfo CompileInfo("VSMain", EShaderModel::SM_6_2, EShaderStage::Vertex);
    if (!FShaderCompiler::Get().CompileFromFile("Shaders/OcclusionPass.hlsl", CompileInfo, ShaderCode))
    {
        DEBUG_BREAK();
        return false;
    }

    VertexShader = RHICreateVertexShader(ShaderCode);
    if (!VertexShader)
    {
        DEBUG_BREAK();
        return false;
    }

    FRHIVertexInputLayoutInitializer InputLayout =
    {
        { "POSITION", 0, EFormat::R32G32B32_Float, sizeof(FVector3), 0, 0, EVertexInputClass::Vertex, 0 },
    };

    FRHIVertexInputLayoutRef InputLayoutState = RHICreateVertexInputLayout(InputLayout);
    if (!InputLayoutState)
    {
        DEBUG_BREAK();
        return false;
    }

    FRHIDepthStencilStateInitializer DepthStencilInitializer;
    DepthStencilInitializer.DepthFunc         = EComparisonFunc::LessEqual;
    DepthStencilInitializer.bDepthEnable      = true;
    DepthStencilInitializer.bDepthWriteEnable = false;

    FRHIDepthStencilStateRef DepthStencilState = RHICreateDepthStencilState(DepthStencilInitializer);
    if (!DepthStencilState)
    {
        DEBUG_BREAK();
        return false;
    }

    FRHIRasterizerStateInitializer RasterizerStateInitializer;
    RasterizerStateInitializer.CullMode = ECullMode::None;

    FRHIRasterizerStateRef RasterizerState = RHICreateRasterizerState(RasterizerStateInitializer);
    if (!RasterizerState)
    {
        DEBUG_BREAK();
        return false;
    }

    FRHIBlendStateInitializer BlendStateInitializer;
    FRHIBlendStateRef BlendState = RHICreateBlendState(BlendStateInitializer);
    if (!BlendState)
    {
        DEBUG_BREAK();
        return false;
    }

    FRHIGraphicsPipelineStateInitializer PSOInitializer;
    PSOInitializer.BlendState                         = BlendState.Get();
    PSOInitializer.DepthStencilState                  = DepthStencilState.Get();
    PSOInitializer.VertexInputLayout                  = InputLayoutState.Get();
    PSOInitializer.RasterizerState                    = RasterizerState.Get();
    PSOInitializer.ShaderState.VertexShader           = VertexShader.Get();
    PSOInitializer.PrimitiveTopology                  = EPrimitiveTopology::TriangleList;
    PSOInitializer.PipelineFormats.DepthStencilFormat = FrameResources.DepthBufferFormat;

    PipelineState = RHICreateGraphicsPipelineState(PSOInitializer);
    if (!PipelineState)
    {
        DEBUG_BREAK();
        return false;
    }
    else
    {
        PipelineState->SetDebugName("Occlusion Culling PipelineState");
    }

    TStaticArray<FVector3, 8> Vertices =
    {
        FVector3(-0.5f, -0.5f, -0.5f), // 0
        FVector3( 0.5f, -0.5f, -0.5f), // 1
        FVector3( 0.5f,  0.5f, -0.5f), // 2
        FVector3(-0.5f,  0.5f, -0.5f), // 3
        FVector3(-0.5f, -0.5f,  0.5f), // 4
        FVector3( 0.5f, -0.5f,  0.5f), // 5
        FVector3( 0.5f,  0.5f,  0.5f), // 6
        FVector3(-0.5f,  0.5f,  0.5f)  // 7
    };

    FRHIBufferInfo VBInfo(Vertices.SizeInBytes(), sizeof(FVector3), EBufferUsageFlags::VertexBuffer | EBufferUsageFlags::Default);
    CubeVertexBuffer = RHICreateBuffer(VBInfo, EResourceAccess::Common, Vertices.Data());
    if (!CubeVertexBuffer)
    {
        DEBUG_BREAK();
        return false;
    }
    else
    {
        CubeVertexBuffer->SetDebugName("Occlusion Cube VertexBuffer");
    }

    // Create IndexBuffer
    TStaticArray<uint16, 36> Indices =
    {
        // Front face
        4, 5, 6, 4, 6, 7,
        // Back face
        0, 3, 2, 0, 2, 1,
        // Left face
        0, 4, 7, 0, 7, 3,
        // Right face
        1, 2, 6, 1, 6, 5,
        // Top face
        3, 7, 6, 3, 6, 2,
        // Bottom face
        0, 1, 5, 0, 5, 4
    };

    FRHIBufferInfo IBInfo(Indices.SizeInBytes(), sizeof(uint16), EBufferUsageFlags::IndexBuffer | EBufferUsageFlags::Default);
    CubeIndexBuffer = RHICreateBuffer(IBInfo, EResourceAccess::Common, Indices.Data());
    if (!CubeIndexBuffer)
    {
        DEBUG_BREAK();
        return false;
    }
    else
    {
        CubeIndexBuffer->SetDebugName("Occlusion Cube IndexBuffer");

        CubeIndexCount  = Indices.Size();
        CubeIndexFormat = EIndexFormat::uint16;
    }

    return true;
}

void FOcclusionPass::Execute(FRHICommandList& CommandList, FFrameResources& FrameResources, FScene* Scene)
{
    INSERT_DEBUG_CMDLIST_MARKER(CommandList, "Begin Occlusion Pass");

    TRACE_SCOPE("Occlusion Pass");

    GPU_TRACE_SCOPE(CommandList, "Occlusion Pass");

    FRHIBeginRenderPassInfo RenderPass;
    RenderPass.DepthStencilView = FRHIDepthStencilView(FrameResources.GBuffer[GBufferIndex_Depth].Get(), EAttachmentLoadAction::Load, EAttachmentStoreAction::DontCare);

    CommandList.BeginRenderPass(RenderPass);

    const float RenderWidth  = float(FrameResources.CurrentWidth);
    const float RenderHeight = float(FrameResources.CurrentHeight);

    FViewportRegion ViewportRegion(RenderWidth, RenderHeight, 0.0f, 0.0f, 0.0f, 1.0f);
    CommandList.SetViewport(ViewportRegion);

    FScissorRegion ScissorRegion(RenderWidth, RenderHeight, 0, 0);
    CommandList.SetScissorRect(ScissorRegion);

    struct FTransformBuffer
    {
        FMatrix4 Transform;
        FMatrix4 TransformInv;
    } TransformPerObject;
    TransformPerObject.TransformInv = FMatrix4::Identity();

<<<<<<< HEAD
    constexpr bool bUseBoundingBox = true;
=======
    CommandList.SetGraphicsPipelineState(PipelineState.Get());
    CommandList.SetVertexBuffers(MakeArrayView(&CubeVertexBuffer, 1), 0);
    CommandList.SetIndexBuffer(CubeIndexBuffer.Get(), CubeIndexFormat);
    CommandList.SetConstantBuffer(VertexShader.Get(), FrameResources.CameraBuffer.Get(), 0);
>>>>>>> 8f8c7801

    for (FProxySceneComponent* Component : Scene->VisiblePrimitives)
    {
        // Create Query
        Component->CurrentOcclusionQueryIndex = (Component->CurrentOcclusionQueryIndex + 1) % NUM_OCCLUSION_QUERIES;
        Component->CurrentOcclusionQuery = Component->OcclusionQueries[Component->CurrentOcclusionQueryIndex];

        if (!Component->CurrentOcclusionQuery)
        {
            FRHIQuery* NewOcclusionQuery = RHICreateQuery(EQueryType::Occlusion);
            if (!NewOcclusionQuery)
            {
                continue;
            }

<<<<<<< HEAD
        uint32 IndexCount;
        if constexpr (bUseBoundingBox)
        {
            // Create Translation Matrix for BoundingBox
            FAABB& Box = Component->Mesh->BoundingBox;

            FVector3 Scale = FVector3(Box.GetWidth(), Box.GetHeight(), Box.GetDepth());
            Scale *= 1.2;

            FVector3 Position          = Box.GetCenter();
            FMatrix4 TranslationMatrix = FMatrix4::Translation(Position.x, Position.y, Position.z);
            FMatrix4 ScaleMatrix       = FMatrix4::Scale(Scale.x, Scale.y, Scale.z).Transpose();
            FMatrix4 TransformMatrix   = Component->CurrentActor->GetTransform().GetMatrix();
            TransformMatrix = TransformMatrix.Transpose();
            TransformMatrix = (ScaleMatrix * TranslationMatrix) * TransformMatrix;
            TransformMatrix = TransformMatrix.Transpose();
            TransformPerObject.Transform = TransformMatrix;

            CommandList.SetVertexBuffers(MakeArrayView(&CubeVertexBuffer, 1), 0);
            CommandList.SetIndexBuffer(CubeIndexBuffer.Get(), CubeIndexFormat);
            IndexCount = CubeIndexCount;
        }
        else
        {
            CommandList.SetVertexBuffers(MakeArrayView(&Component->VertexBuffer, 1), 0);
            CommandList.SetIndexBuffer(Component->IndexBuffer, Component->IndexFormat);
            IndexCount = Component->NumIndices;
            TransformPerObject.Transform = Component->CurrentActor->GetTransform().GetMatrix();
        }
=======
            Component->OcclusionQueries[Component->CurrentOcclusionQueryIndex] = NewOcclusionQuery;
            Component->CurrentOcclusionQuery = NewOcclusionQuery;
        }

        // Create Translation Matrix for BoundingBox
        FAABB& Box = Component->Mesh->BoundingBox;

        FVector3 Scale             = FVector3(Box.GetWidth(), Box.GetHeight(), Box.GetDepth());
        FVector3 Position          = Box.GetCenter();
        FMatrix4 TranslationMatrix = FMatrix4::Translation(Position.x, Position.y, Position.z);
        FMatrix4 ScaleMatrix       = FMatrix4::Scale(Scale.x, Scale.y, Scale.z).Transpose();
        FMatrix4 TransformMatrix   = Component->CurrentActor->GetTransform().GetMatrix();

        TransformMatrix = TransformMatrix.Transpose();
        TransformMatrix = (ScaleMatrix * TranslationMatrix) * TransformMatrix;
        TransformMatrix = TransformMatrix.Transpose();
>>>>>>> 8f8c7801

        CommandList.Set32BitShaderConstants(VertexShader.Get(), &TransformPerObject, 32);

        CommandList.BeginQuery(Component->CurrentOcclusionQuery);
        CommandList.DrawIndexedInstanced(IndexCount, 1, 0, 0, 0);
        CommandList.EndQuery(Component->CurrentOcclusionQuery);
    }

    CommandList.EndRenderPass();

    INSERT_DEBUG_CMDLIST_MARKER(CommandList, "End Occlusion Pass");
}<|MERGE_RESOLUTION|>--- conflicted
+++ resolved
@@ -1372,14 +1372,10 @@
     } TransformPerObject;
     TransformPerObject.TransformInv = FMatrix4::Identity();
 
-<<<<<<< HEAD
-    constexpr bool bUseBoundingBox = true;
-=======
     CommandList.SetGraphicsPipelineState(PipelineState.Get());
     CommandList.SetVertexBuffers(MakeArrayView(&CubeVertexBuffer, 1), 0);
     CommandList.SetIndexBuffer(CubeIndexBuffer.Get(), CubeIndexFormat);
     CommandList.SetConstantBuffer(VertexShader.Get(), FrameResources.CameraBuffer.Get(), 0);
->>>>>>> 8f8c7801
 
     for (FProxySceneComponent* Component : Scene->VisiblePrimitives)
     {
@@ -1395,43 +1391,12 @@
                 continue;
             }
 
-<<<<<<< HEAD
-        uint32 IndexCount;
-        if constexpr (bUseBoundingBox)
-        {
-            // Create Translation Matrix for BoundingBox
-            FAABB& Box = Component->Mesh->BoundingBox;
+            Component->OcclusionQueries[Component->CurrentOcclusionQueryIndex] = NewOcclusionQuery;
+            Component->CurrentOcclusionQuery = NewOcclusionQuery;
+        }
 
             FVector3 Scale = FVector3(Box.GetWidth(), Box.GetHeight(), Box.GetDepth());
             Scale *= 1.2;
-
-            FVector3 Position          = Box.GetCenter();
-            FMatrix4 TranslationMatrix = FMatrix4::Translation(Position.x, Position.y, Position.z);
-            FMatrix4 ScaleMatrix       = FMatrix4::Scale(Scale.x, Scale.y, Scale.z).Transpose();
-            FMatrix4 TransformMatrix   = Component->CurrentActor->GetTransform().GetMatrix();
-            TransformMatrix = TransformMatrix.Transpose();
-            TransformMatrix = (ScaleMatrix * TranslationMatrix) * TransformMatrix;
-            TransformMatrix = TransformMatrix.Transpose();
-            TransformPerObject.Transform = TransformMatrix;
-
-            CommandList.SetVertexBuffers(MakeArrayView(&CubeVertexBuffer, 1), 0);
-            CommandList.SetIndexBuffer(CubeIndexBuffer.Get(), CubeIndexFormat);
-            IndexCount = CubeIndexCount;
-        }
-        else
-        {
-            CommandList.SetVertexBuffers(MakeArrayView(&Component->VertexBuffer, 1), 0);
-            CommandList.SetIndexBuffer(Component->IndexBuffer, Component->IndexFormat);
-            IndexCount = Component->NumIndices;
-            TransformPerObject.Transform = Component->CurrentActor->GetTransform().GetMatrix();
-        }
-=======
-            Component->OcclusionQueries[Component->CurrentOcclusionQueryIndex] = NewOcclusionQuery;
-            Component->CurrentOcclusionQuery = NewOcclusionQuery;
-        }
-
-        // Create Translation Matrix for BoundingBox
-        FAABB& Box = Component->Mesh->BoundingBox;
 
         FVector3 Scale             = FVector3(Box.GetWidth(), Box.GetHeight(), Box.GetDepth());
         FVector3 Position          = Box.GetCenter();
@@ -1442,7 +1407,6 @@
         TransformMatrix = TransformMatrix.Transpose();
         TransformMatrix = (ScaleMatrix * TranslationMatrix) * TransformMatrix;
         TransformMatrix = TransformMatrix.Transpose();
->>>>>>> 8f8c7801
 
         CommandList.Set32BitShaderConstants(VertexShader.Get(), &TransformPerObject, 32);
 
