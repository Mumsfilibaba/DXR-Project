#pragma once
#include "StringView.h"

<<<<<<< HEAD
#include "Core/Memory/Memory.h"
#include "Core/Math/Math.h"
#include "Core/Templates/IsTStringType.h"

#include <cstring>
#include <cwchar>

/* Wrapper for strlen */
inline int32 StrLen( const char* Str )
{
    return (Str != nullptr) ? static_cast<int32>(strlen( Str )) : 0;
}

/* Wrapper for strlen */
inline int32 StrLen( const wchar_t* Str )
{
    return (Str != nullptr) ? static_cast<int32>(wcslen( Str )) : 0;
}

/* Wrapper for vsnprintf */
inline int32 VSNPrintF( char* Data, int32 Len, const char* Format, va_list Args )
{
    return vsnprintf( Data, Len, Format, Args );
}

/* Wrapper for vsnprintf */
inline int32 VSNPrintF( wchar_t* Data, int32 Len, const wchar_t* Format, va_list Args )
{
    return vswprintf( Data, Len, Format, Args );
}
=======
#include "Core/Templates/EnableIf.h"
#include "Core/Templates/Identity.h"
>>>>>>> 311486ff

/* String class with a fixed allocated number of characters */
template<typename CharType, uint32 NumChars>
class TFixedString
{
public:

    using ElementType = CharType;
    using SizeType    = int32;

    enum
    {
        InvalidPosition = SizeType(-1)
    }

    /* Iterators */
    typedef TArrayIterator<TFixedString, CharType>                    IteratorType;
    typedef TArrayIterator<const TFixedString, const CharType>        ConstIteratorType;
    typedef TReverseArrayIterator<TFixedString, CharType>             ReverseIteratorType;
    typedef TReverseArrayIterator<const TFixedString, const CharType> ReverseConstIteratorType;

    static_assert(TIsSame<CharType, char>::Value || TIsSame<CharType, wchar_t>::Value, "Only char and wchar_t is supported for strings");
    static_assert(NumChars > 0, "The number of chars has to be more than zero");

    /* Empty constructor */
    FORCEINLINE TFixedString() noexcept
        : String()
        , Length( 0 )
    {
        Memory::Memzero( String, CapacityInBytes() );
    }

    /* Create a fixed string from a raw array. If the string is longer than 
       the allocators the string will be shortened to fit. */ 
    FORCEINLINE TFixedString( const CharType* InString ) noexcept
        : String()
        , Length( 0 )
    {
        if (InString)
        {
            CopyFrom( InString, StrLen(InString) );
        }
    }

    /* Create a fixed string from a raw array and the length. If the string is 
       longer than the allocators the string will be shortened to fit. */ 
    FORCEINLINE explicit TFixedString( const CharType* InString, uint32 InLength ) noexcept
        : String()
        , Length( 0 )
    {
        if (InString)
        {
            CopyFrom( InString, InLength );
        }
    }

    /* Create a string from a bounded array */
    template<SizeType N, typename = typename TEnableIf<TValue<(N < NumChars)>::Value>::Type>
    FORCEINLINE explicit TFixedString( CharType( &InString )[N] ) noexcept
        : String( InArray )
        , Length( 0 )
    {
        CopyFrom( InString, N );
    }

    /* Create a new string from another string type with similar interface. If the
       string is longer than the allocators the string will be shortened to fit. */ 
    template<typename StringType>
    FORCEINLINE explicit TFixedString( const StringType& InString ) noexcept
        : String()
        , Length( 0 )
    {
        CopyFrom( InString.CStr(), InString.Length() );
    }

    /* Retrive the character at Index */
    FORCEINLINE CharType& At( SizeType Index ) noexcept
    {
        return String[Index];
    }

    /* Retrive the character at Index */
    FORCEINLINE const CharType& At( SizeType Index ) const noexcept
    {
        return String[Index];
    }

    /* Appends a string to this string */
    FORCEINLINE void Append( const CharType* InString ) noexcept
    {
        Append( InString, StrLen(InString) );
    }

    /* Appends a string to this string */
    template<typename StringType>
    FORCEINLINE void Append( const StringType& InString ) noexcept
    {
        Append( InString.CStr(), InString.Length() );
    }

    /* Appends a string to this string */
    FORCEINLINE void Append( const CharType* InString, SizeType InLength ) noexcept
    {
        Assert( InString != nullptr );
        Assert( Length + InLength < Capacity() );

        for (SizeType Index = 0; Index < InLength; Index++)
        {
            String[Length + Index] = InString[Index]; 
        }

        Length = Length + InLength;
        String[Length] = '\0';
    }

    /* Format string (similar to snprintf) */
    FORCEINLINE void Format(const CharType* Format, ...) noexcept
    {
        va_list ArgList;
        va_start(ArgList, Format);
        FormatV(Format, ArgList);
        va_end(ArgList);
    }

    /* Format string (similar to snprintf) */
    template<typename StringType>
    FORCEINLINE void Format(const StringType& Format, ...) noexcept
    {
        va_list ArgList;
        va_start(ArgList, Format);
        FormatV(Format.CStr(), ArgList);
        va_end(ArgList);
    }

    /* Format string with a va_list (similar to snprintf) */
    FORCEINLINE void FormatV(const CharType* Format, va_list ArgList) noexcept
    {
        const int32 WrittenChars = VSNPrintF(String, NumChars, Format, ArgList);
        if ( Length + WrittenChars < NumChars )
        {
            Length = WrittenChars;
        }
        else
        {
            Length = NumChars - 1;
        }

        String[Length] = '\0';
    }

    /* Format string with a va_list (similar to snprintf) */    
    template<typename StringType>
    FORCEINLINE void FormatV(const StringType& Format, va_list ArgList) noexcept
    {
        FormatV(Format.CStr(), ArgList);
    }

    /* Same as Format, but appends the result to the current string */
    FORCEINLINE AppendFormat( const CharType* Format, ... ) noexcept
    {
        va_list ArgList;
        va_start(ArgList, Format);
        AppendFormatV( Format, ArgList );
        va_end(ArgList);
    }

    /* Same as Format, but appends the result to the current string */
        template<typename StringType>
    FORCEINLINE AppendFormat( const StringType& Format, ... ) noexcept
    {
        va_list ArgList;
        va_start(ArgList, Format);
        AppendFormatV( Format.CStr(), ArgList );
        va_end(ArgList);
    }

    /* Same as FormatV, but appends the result to the current string */
    FORCEINLINE AppendFormatV( const CharType* Format, va_list ArgList ) noexcept
    {
        const int32 WrittenChars = VSNPrintF( String + Length, NumChars, Format, ArgList );
        if ( Length + WrittenChars < NumChars )
        {
            Length = WrittenChars;
        }
        else
        {
            Length = NumChars - 1;
        }
        
        String[Length] = '\0';
    }

    /* Same as FormatV, but appends the result to the current string */
    template<typename StringType>
    FORCEINLINE AppendFormatV( const StringType& Format, va_list ArgList ) noexcept
    {
        AppendFormatV( Format.CStr(), ArgList );
    }

    /* Clears the string */
    FORCEINLINE void Clear() noexcept
    {
        Length = 0;
        String[Length] = '\0';
    }

    /* Returns this string in lowercase */
    FORCEINLINE void ToLowerInline() noexcept
    {
        for (SizeType Index = 0; Index < NumChars; Index++)
        {
            Elements[Index] = ToLowerSingle(Elements[Index]);
        }
    }

    /* Returns this string in lowercase */
    FORCEINLINE TFixedString ToLower() const noexcept
    {
        TFixedString Result = *this;
        Result.ToLowerInline();
        return Result;
    }

    /* Converts this string in uppercase */
    FORCEINLINE void ToUpperInline() noexcept
    {
        for (SizeType Index = 0; Index < NumChars; Index++)
        {
            Elements[Index] = ToUpperSingle(Elements[Index]);
        }
    }

    /* Returns this string in uppercase */
    FORCEINLINE TFixedString ToUpper() const noexcept
    {
        TFixedString Result = *this;
        Result.ToUpperInline();
        return Result;
    }

    /* Removes whitespace from the beginning and end of the string */
    FORCEINLINE TFixedString Trim() noexcept
    {
        TFixedString Result = *this;
        Result.TrimInline();
        return Result;
    }

    /* Removes whitespace from the beginning and end of the string */
    FORCEINLINE void TrimInline() noexcept
    {
        TrimStartInline();
        TrimEndInline();
    }

    /* Removes whitespace from the beginning of the string */
    FORCEINLINE TFixedString TrimStart() noexcept
    {

    }

    /* Removes whitespace from the beginning of the string */
    FORCEINLINE void TrimStartInline() noexcept
    {

    }

    /* Removes whitespace from the end of the string */
    FORCEINLINE TFixedString TrimEnd() noexcept
    {

    }

    /* Removes whitespace from the end of the string */
    FORCEINLINE void TrimEndInline() noexcept
    {

    }

    /* Removes whitespace from the end of the string */
    FORCEINLINE TFixedString Reverse() noexcept
    {

    }

    /* Removes whitespace from the end of the string */
    FORCEINLINE TFixedString ReverseInline() noexcept
    {

    }

    /* Compares two strings and checks if they are equal */
    template<typename StringType>
    FORCEINLINE bool Compare( const StringType& InString ) const noexcept
    {
        Compare( InString.CStr(), InString.Length() );
    }

    /* Compares two strings and checks if they are equal */
    FORCEINLINE bool Compare( const CharType* InString ) const noexcept
    {
        Compare( InString, StrLen(InString) );
    }

    /* Compares two strings and checks if they are equal */
    FORCEINLINE bool Compare( const CharType* InString, SizeType InLength )
    {
        if (Length != InLength)
        {
            return false;
        }

        for (SizeType Index = 0; Index < Length; Index++)
        {
            if (String[Index] != InString[Index])
            {
                return false;
            }
        }

        return true;
    }

    /* Compares two strings and checks if they are equal, without taking casing into account */
    template<typename StringType>
    FORCEINLINE bool CompareNoCase( const StringType& InString ) const noexcept
    {
        CompareNoCase( InString.CStr(), InString.Length() );
    }

    /* Compares two strings and checks if they are equal, without taking casing into account */
    FORCEINLINE bool CompareNoCase( const CharType* InString ) const noexcept
    {
        CompareNoCase( InString, StrLen(InString) );
    }

    /* Compares two strings and checks if they are equal, without taking casing into account */
    FORCEINLINE bool CompareNoCase( const CharType* InString, SizeType InLength )
    {
        if (Length != InLength)
        {
            return false;
        }

        for (SizeType Index = 0; Index < Length; Index++)
        {
            if (ToLowerSingle(String[Index]) != ToLowerSingle(InString[Index]))
            {
                return false;
            }
        }

        return true;
    }

    /* Returns the position of the start of the searchstring */
    FORCEINLINE SizeType Find( const CharType* SearchString, SizeType Offset = 0 ) const noexcept
    {
    }

    /* Returns the position of the the first found character in the searchstring */
    FORCEINLINE SizeType FindOneOf( const CharType* SearchString, SizeType Offset = 0 ) const noexcept
    {
    }

     /* Returns true if the searchstring exists withing the string */
    FORCEINLINE bool Contains( const CharType* SearchString, SizeType Offset = 0 ) const noexcept
    {
        return (Find( SearchString, Offset ) != InvalidPosition);
    }

    /* Returns the position of the the first found character in the searchstring */
    FORCEINLINE bool Contains( const CharType* SearchString, SizeType Offset = 0 ) const noexcept
    {
        return (FindOneOf( SearchString, Offset ) != InvalidPosition);
    }

    /* Return a null terminated string */
    FORCEINLINE CharType* Data() noexcept
    {
        return Elements;
    }

    /* Return a null terminated string */
    FORCEINLINE const CharType* Data() const noexcept
    {
        return Elements;
    }

    /* Return a null terminated string */
    FORCEINLINE const CharType* CStr() const noexcept
    {
        return Elements;
    }

    /* Return the length of the string */
    FORCEINLINE SizeType Size() const noexcept
    {
        return Length;
    }

    /* Returns a sub-string of this string */
    FORCEINLINE TFixedString SubString( SizeType Offset, SizeType Count ) const noexcept
    {
        Assert((Offset < Length) && (Offset + Count < Length));
        return TFixedString(Elements + Offset, Count);
    }

    /* Returns a sub-stringview of this string */
    FORCEINLINE TStringView<CharType> SubStringView( SizeType Offset, SizeType Count ) const noexcept
    {
        Assert((Offset < Length) && (Offset + Count < Length));
        return TStringView<CharType>(Elements + Offset, Count);
    }

    /* Return the length of the string */
    FORCEINLINE SizeType Length() const noexcept
    {
        return Length;
    }

    constexpr SizeType Capacity() const noexcept
    {
        return NumChars;
    }

    constexpr SizeType CapacityInBytes() const noexcept
    {
        return NumChars * sizeof(CharType);
    }

    /* Retrive the size of the string in bytes */
    FORCEINLINE SizeType SizeInBytes() const noexcept
    {
        return Length * sizeof(CharType);
    }

    /* Checks if the string is empty */
    FORCEINLINE bool IsEmpty() const noexcept
    {
        return (Length == 0);
    }

    /* Compares two containers by comparing each element, returns true if all is equal */
    template<typename StringType>
    FORCEINLINE bool operator==( const StringType& Other ) const noexcept
    {
        return Compare<StringType>(Other);
    }

    /* Compares two containers by comparing each element, returns false if all elements are equal */
    template<typename StringType>
    FORCEINLINE bool operator!=( const StringType& Other ) const noexcept
    {
        return !(*this == Other);
    }

    /* Appends a string to this string */
    FORCEINLINE TFixedString& operator+=( const CharType* InString ) const noexcept
    {
        Append<StringType>( InString );
        return *this;
    }

    /* Appends a string to this string */
    template<typename StringType>
    FORCEINLINE TFixedString& operator+=( const StringType& InString ) const noexcept
    {
        Append<StringType>( InString );
        return *this;
    }

    /* Retrive an element at a certain position */
    FORCEINLINE CharType& operator[]( SizeType Index ) noexcept
    {
        return At( Index );
    }

    /* Retrive an element at a certain position */
    FORCEINLINE const CharType& operator[]( SizeType Index ) const noexcept
    {
        return At( Index );
    }

    /* Assign from another view */
    FORCEINLINE TStringView& operator=( const TStringView& Other ) noexcept
    {
        TStringView( Other ).Swap( *this );
        return *this;
    }

    /* Move-assign from another view */
    FORCEINLINE TStringView& operator=( TStringView&& Other ) noexcept
    {
        TStringView( Move( Other ) ).Swap( *this );
        return *this;
    }

public:

    /* Returns an iterator to the beginning of the container */
    FORCEINLINE IteratorType StartIterator() noexcept noexcept
    {
        return IteratorType( *this, 0 );
    }

    /* Returns an iterator to the end of the container */
    FORCEINLINE IteratorType EndIterator() noexcept noexcept
    {
        return IteratorType( *this, Size() );
    }

    /* Returns an iterator to the beginning of the container */
    FORCEINLINE ConstIteratorType StartIterator() const noexcept
    {
        return ConstIteratorType( *this, 0 );
    }

    /* Returns an iterator to the end of the container */
    FORCEINLINE ConstIteratorType EndIterator() const noexcept
    {
        return ConstIteratorType( *this, Size() );
    }

    /* Returns an reverse iterator to the end of the container */
    FORCEINLINE ReverseIteratorType ReverseStartIterator() noexcept
    {
        return ReverseIteratorType( *this, Size() );
    }

    /* Returns an reverse iterator to the beginning of the container */
    FORCEINLINE ReverseIteratorType ReverseEndIterator() noexcept
    {
        return ReverseIteratorType( *this, 0 );
    }

    /* Returns an reverse iterator to the end of the container */
    FORCEINLINE ReverseConstIteratorType ReverseStartIterator() const noexcept
    {
        return ReverseConstIteratorType( *this, Size() );
    }

    /* Returns an reverse iterator to the beginning of the container */
    FORCEINLINE ReverseConstIteratorType ReverseEndIterator() const noexcept
    {
        return ReverseConstIteratorType( *this, 0 );
    }

public:

    /* STL iterator functions - Enables Range-based for-loops */
    FORCEINLINE IteratorType begin() noexcept
    {
        return StartIterator();
    }

    FORCEINLINE IteratorType end() noexcept
    {
        return EndIterator();
    }

    FORCEINLINE ConstIteratorType begin() const noexcept
    {
        return StartIterator();
    }

    FORCEINLINE ConstIteratorType end() const noexcept
    {
        return EndIterator();
    }

private:

    /* Initializing this string by copying from InString */
    FORCEINLINE void CopyFrom( const CharType* InString, SizeType InLength ) noexcept
    {
        Assert( InLength < Capacity() );

        Memory::Memcpy( String, InString, InLength * sizeof(CharType) );
        Length = InLength;
        String[Length] = '\0';
    }

    CharType String[NumChars];
    SizeType Length;
};

/* Predefined types */
template<uint32 NumChars>
using FixedString = TFixedString<char, NumChars>;

template<uint32 NumChars>
using WFixedString = TFixedString<wchar_t, NumChars>;

<<<<<<< HEAD
// Add TFixedString to be a string-type
template<typename CharType, int32 NumChars>
struct TIsTStringType<TFixedString<CharType, NumChars>>
{
    enum
    {
        Value = true;
    };
};
=======
/* Operators */
template<typename CharType, int32 FirstNumChars, int32 SecondNumChars>
inline TFixedString<CharType, FirstNumChars> operator+( const TFixedString<CharType, FirstNumChars>& LHS, const TFixedString<CharType, FirstNumChars>& RHS )
{
    TFixedString<CharType, FirstNumChars> Result = LHS;
    Result.Append(RHS);
    return Result;
}
>>>>>>> 311486ff
<|MERGE_RESOLUTION|>--- conflicted
+++ resolved
@@ -1,41 +1,8 @@
 #pragma once
 #include "StringView.h"
 
-<<<<<<< HEAD
-#include "Core/Memory/Memory.h"
-#include "Core/Math/Math.h"
-#include "Core/Templates/IsTStringType.h"
-
-#include <cstring>
-#include <cwchar>
-
-/* Wrapper for strlen */
-inline int32 StrLen( const char* Str )
-{
-    return (Str != nullptr) ? static_cast<int32>(strlen( Str )) : 0;
-}
-
-/* Wrapper for strlen */
-inline int32 StrLen( const wchar_t* Str )
-{
-    return (Str != nullptr) ? static_cast<int32>(wcslen( Str )) : 0;
-}
-
-/* Wrapper for vsnprintf */
-inline int32 VSNPrintF( char* Data, int32 Len, const char* Format, va_list Args )
-{
-    return vsnprintf( Data, Len, Format, Args );
-}
-
-/* Wrapper for vsnprintf */
-inline int32 VSNPrintF( wchar_t* Data, int32 Len, const wchar_t* Format, va_list Args )
-{
-    return vswprintf( Data, Len, Format, Args );
-}
-=======
 #include "Core/Templates/EnableIf.h"
 #include "Core/Templates/Identity.h"
->>>>>>> 311486ff
 
 /* String class with a fixed allocated number of characters */
 template<typename CharType, uint32 NumChars>
@@ -630,17 +597,6 @@
 template<uint32 NumChars>
 using WFixedString = TFixedString<wchar_t, NumChars>;
 
-<<<<<<< HEAD
-// Add TFixedString to be a string-type
-template<typename CharType, int32 NumChars>
-struct TIsTStringType<TFixedString<CharType, NumChars>>
-{
-    enum
-    {
-        Value = true;
-    };
-};
-=======
 /* Operators */
 template<typename CharType, int32 FirstNumChars, int32 SecondNumChars>
 inline TFixedString<CharType, FirstNumChars> operator+( const TFixedString<CharType, FirstNumChars>& LHS, const TFixedString<CharType, FirstNumChars>& RHS )
@@ -649,4 +605,13 @@
     Result.Append(RHS);
     return Result;
 }
->>>>>>> 311486ff
+
+// Add TFixedString to be a string-type
+template<typename CharType, int32 NumChars>
+struct TIsTStringType<TFixedString<CharType, NumChars>>
+{
+    enum
+    {
+        Value = true;
+    };
+};